--- conflicted
+++ resolved
@@ -32,11 +32,7 @@
 #   and this notice are preserved. This file is offered as-is, without any
 #   warranty.
 
-<<<<<<< HEAD
-#serial 13
-=======
 #serial 16
->>>>>>> 44043e60
 
 AC_DEFUN([AX_WITH_PROG],[
     AC_PREREQ([2.61])
@@ -51,11 +47,7 @@
     AS_IF(test -z "$VARIABLE",[
         AC_MSG_CHECKING(whether EXECUTABLE executable path has been provided)
         AC_ARG_WITH(EXECUTABLE,AS_HELP_STRING([--with-EXECUTABLE=[[[PATH]]]],absolute path to EXECUTABLE executable), [
-<<<<<<< HEAD
-            AS_IF([test "$withval" != yes -a "$withval" != no],[
-=======
             AS_IF([test "$withval" != yes && test "$withval" != no],[
->>>>>>> 44043e60
                 VARIABLE="$withval"
                 AC_MSG_RESULT($VARIABLE)
             ],[
