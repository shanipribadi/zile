<<<<<<< HEAD
GNU Zile NEWS                                         -*- outline -*-
=======
GNU Zile NEWS                                    -*- outline -*-
>>>>>>> aef30e2c

* Noteworthy changes in release ?.? (????-??-??) [?]

** Miscellaneous

 - Zile has a new backronym: Zile Implements Lua Editors.

   The Zile project is being rewritten as a toolkit for developing
   text editors in Lua.

 - Now that the Lua implementation has feature parity with the older
   C implementation, the C implementation is being moth-balled.  All
   future releases will be made from the Lua implementation.

 - The release numbers will be single integers for consistency with
   the other Lua projects I maintain (not coincidentally, all are
   dependencies of GNU Zile).  The final C Zile releases were 2.4.x,
   and the first Lua Zile release was version 3.

** Incompatible changes

  - Now that GNU Zile is the text editor support infrastructure, the
    editor formerly known as Zile has been renamed to Zmacs, a light-
    weight micro-Emacs that has feature parity with the legacy C Zile
    implementation.  There is no 'zile' executable any more, it has
    been superseded by 'zmacs'.

** New features

*** Build-related

  - Now fully relocatable, with all resources found using the
    package.path directories. This means the distributions work out of
    box (./lib/zmacs/zmacs) without running configure or make.  It also
    means the lua source rock installs directly by copying files into
    the rocks tree.

*** Zmacs

  - Support for FAQ, COPYING and NEWS browsing in editor with \C-h\C-f,
    \C-h\C-c and \C-h\C-n (or F1 prefix equivalents).


* Noteworthy changes in release 3 (2013-09-25) [alpha]

** Bug fixes

  Arrow keys work properly when resuming from M-x debug.


* Noteworthy changes in release 2.5.0.50 (2011-09-20) [alpha]

** Bug fixes

  Many bugs have been fixed.

** Build-related

  Many bugs have been fixed. Building against the required Lua
  libraries has been simplified; the required libraries can now all be
  installed as LuaRocks.

  Since C development has now been moved to the 2.4 series, the Lua
  series is now numbered 2.5.x.


* Noteworthy changes in release 2.4.0.50 (2011-05-04) [alpha]

** Bug fixes

  Many bugs have been fixed.

** Build-related

  The build system is now non-recursive (thanks to Gary Vaughan).


* Noteworthy changes in release 2.4.2 (2011-10-03) [stable]

** Bug fixes

  Fix a basic performance bug introduced in 2.4.0.60.

** Build-related

  Don't enable Valgrind by default, and explain that correct
  suppressions are needed to use it successfully.


* Noteworthy changes in release 2.4.9 (2012-10-01) [stable]

** Bug fixes

  Fix crash on out-of-range goto-char.

  Set mark on insert-file.

  Minor documentation fixes.

  Build system cleanups.


* Noteworthy changes in release 2.4.8 (2012-07-13) [stable]

** New features

  Improve feedback during large pastes.

  Various minor code improvements.

** Build-related

  Fix a bug in parallel builds.

  Update gnulib to fix building with glibc 2.16.

  Various minor fixes and improvements.

  Use more GCC attributes.


* Noteworthy changes in release 2.4.7 (2012-03-20) [stable]

** Bug fixes

  Fix a potential crash and cosmetic bug in global-set-key when used
  interactively.

** Build-related

  Add lots more tests.


* Noteworthy changes in release 2.4.6 (2012-02-18) [stable]

** Bug fixes

   Fix a crash in non-incremental search the first time it is used
   interactively.


* Noteworthy changes in release 2.4.5 (2012-02-08) [stable]

** Bug fixes

  Fix an egregious bug resulting in a crash whenever a non-existent
  file was edited.

  Fix other potential crash bugs in the low-level text-handling
  routine estr_replace.


* Noteworthy changes in release 2.4.4 (2012-02-03) [stable]

** New features

  find-file and find-file-read-only now work non-interactively.

** Build-related

  Minor build system fixes (thanks to Nelson Beebe for one).

** Miscellaneous

  Some code clean-up.

  Slight speed improvement to general editing operations.


* Noteworthy changes in release 2.4.3 (2011-12-20) [stable]

** Bug fixes

  Fix a crash on certain terminals.

  Fix a recently-introduced display bug in isearch.


* Noteworthy changes in release 2.4.2 (2011-10-05) [stable]

** Bug fixes

  Fix some serious display performance bugs introduced in 2.4.0.60.

** Build-related

  Don't enable Valgrind by default, and explain that correct
  suppressions are needed to use it successfully.


* Noteworthy changes in release 2.4.1 (2011-09-20) [stable]

  This is the first release in a new stable series.

** Bug fixes

  Fix a long-standing bug in uniarg handling in macros.

  Fix display of percentage position in buffer.

  Fix display of search string in query-replace.

  Fix poor performance of fill-paragraph.

  Fix handling of Backspace/^H by looking at termcap kbs setting.

** Build-related

  Several fixes and improvements were made to the build system.

* Noteworthy changes in release 2.4.0.60 (2011-08-19) [beta]

  This release is a major update, upping the dependencies from C89 to
  C99, from POSIX-1.2001 to POSIX-1.2008 (though in fact Zile will
  still build on many other POSIX and non-POSIX systems thanks to
  gnulib), and adding a dependency on libgc. Together these changes
  have allowed the removal of hundreds of lines of code and the
  elimination of whole classes of bug (in particular, classic
  memory-management bugs); overall, combined with continued
  simplification, Zile 2.4.0.60 is well over 1,000 lines of code, or
  10%, shorter than the previous stable release, 2.3.24.

  Several old bugs have been fixed, a few more esoteric features
  removed, and Emacs-compliance has been improved. However, the major
  rewrite has almost certainly introduced new bugs which have not yet
  been found and fixed, hence the alpha status of this release.
  Distribution packagers are encouraged to try packaging this version
  to find any problems with the updated build system and dependencies.

* Noteworthy changes in release 2.3.24 (2011-04-29) [stable]

** Bug fixes

  Fix kill-line with prefix argument.

  Fix a cosmetic problem with multiple ESC-digit combinations.

  Use gnulib’s mkstemp to avoid problems on some platforms.

  Fix initial screen setup when some files are loaded on the command
  line.

** Build-related

  Re-automate a bit more of the release, using gnulib and woger.

  Add more compiler warnings.

** Miscellaneous

  As usual, various bits of code cleanup and simplification.


* Noteworthy changes in release 2.4.0alpha1 (2011-03-25) [alpha]

** Major changes

  This release is completely rewritten in Lua. No doubt it introduces
  lots of bugs, but it is intended to be functionally identical to the
  C version.


* Noteworthy changes in release 2.3.23 (2011-03-14) [stable]

** Bug fixes

  {beginning,end}-of-buffer now take account of transient-mark-mode
  (bug present since “forever”).

** Build-related

  Turn on more compiler and build system, and run-time checks (thanks,
  gnulib!).


* Noteworthy changes in release 2.3.22 (2011-03-03)

This release fixes a bug in forward regex isearch introduced recently,
and makes the build system use silent rules by default.


Release 2.3.21

This release fixes a bug that caused build failure on non-GNU systems,
and a bug in backward search introduced in 2.3.18, and simplifies the
test system. A little other code cleanup was done.

Release 2.3.20

This release fixes a potential buffer overflow, search and replace
with embedded NULs, a bug in the build system (the Zile-only tests now
run correctly when an EMACS environment variable is defined), and a
bug introduced in 2.3.17 which caused consecutive kills not to save
the killed text (thanks to Chris Leyon for the report). Some code was
cleaned up and better use made of gnulib. The build scripts that were
previously in Lua have been rewritten in Perl; Perl is now required to
build Zile (previously, Lua was not required, at the expense of making
the build system more complicated and fragile). A cyclomatic
complexity report on the C code can now be produced.

Release 2.3.19

This release fixes a space leak, a small bug in reading filenames in
the minibuffer introduced in 2.3.18, and some behaviour that was not
the same as Emacs, and cleans up the code a little.

Release 2.3.18

This release fixes some minor space leaks, a read of freed memory, and
a bug in quoted-insert, stops Zile from catching the user signal
SIGQUIT, and cleans the code up a little.

Release 2.3.17

This release fixes a crash in undo introduced in 2.3.16 as well as
some small bugs in delete-window, and contains some code cleanup.

Release 2.3.16

This release fixes a potential buffer overrun, and a long-standing bug
in the handling of the key string "C-_", and cleans up the code a
little more.

Release 2.3.15

This release fixes the default universal argument, which should be 4
but was 16, and also some cosmetic errors with the display of
universal arguments in the minibuffer. Some fixes to the build system
were also made (thanks to Giuseppe Scrivano).

Release 2.3.14

This release fixes a minor bug in filename tab expansion, which
resulted in `/' being expanded to `~/'.

Release 2.3.13

This release fixes bugs in `kill-line`, `scroll-up' and `scroll-down',
squashes some space leaks found by Valgrind, and fixes some build
problems reported by the indefatigable Nelson Beebe.

Release 2.3.12

This release fixes the +LINE command-line action, which was broken a
few releases ago, and makes a cosmetic fix to temporary buffers.

Release 2.3.11

This release fixes a crash in `find-alternate-file', a build system
bug, and various cosmetic bugs, and cleans up the code a little.

Release 2.3.10

This release runs the test suite on Emacs as well as Zile (currently,
requires Emacs 23 or later), and contains many small fixes to both the
test suite and to Zile to improve Emacs compatibility. Various other
bug fixes, improvements and tidy-ups have also been made. Note in
particular that the commands `suspend-zile', `save-buffers-kill-zile'
and `view-zile-FAQ' are now called `suspend-emacs',
`save-buffers-kill-emacs' and `view-emacs-FAQ' respectively, and
`kill-line' now works with non-positive arguments. Portability has
been improved, in particular to DOS systems.

Release 2.3.9

This release fixes a build problem on OSF/1.

Release 2.3.8

This release fixes a crash in find-file-alternate, and another
potential crash.

Release 2.3.7

This release fixes a crash in query-replace and a highlighting bug,
both introduced in 2.3.5. Some code cleanup was done. A bug in the
build system that caused help2man to be required to build Zile was
removed.

Release 2.3.6:

This release fixes a build-system bug that caused Lua to be required
to build the release.

Release 2.3.5:

This release fixes a bug in write-file, where the undo state was not
properly updated, resulting in dirty states being marked clean. A
crash bug in paragraph filling was fixed, and some other minor bugs.
The --funcall option was reintroduced for backwards compatibility with
Zile 2.2. The build system was made more portable. Some code cleanup
was done.

Release 2.3.4:

This release fixes yet another bug in filename completion, and a
potential crash that the bug exposed. Some minor code cleanup was
performed.

Release 2.3.3:

This release fixes two more bugs in filename completion introduced in
2.3.1. Users of 2.3.1 and 2.3.2 should upgrade. Some minor code
cleanup was also performed.

Release 2.3.2:

This release fixes a bug in filename completion introduced in the
previous release that had serious results, and some minor problems in
the build system, and improves the installation instructions. help2man
is now needed to build Zile (and has been since 2.3.1). I'm sorry I
described DejaGnu as "flaky" in my previous release announcement; the
faults I encountered were those of the underlying expect/Tcl
combination, and not DejaGnu's.

Release 2.3.1:

This release contains a rewrite of the test suite which drives Zile
directly, as DejaGnu proved to be insufficiently portable, and too
flaky. Two commands have been added to make it possible to write all
the tests in Lisp, namely execute-kbd-macro and insert-char. The
--script flag is now --load, which is what it really does. Various
commands have been made to work non-interactively. Duplication has
been reduced by generating much of the documentation from the code.
The info manual, which was not particularly useful and only duplicated
information available elsewhere, has been removed. Other small fixes
and improvements have been made.

Release 2.3.0:

This release continues the code cleanup and portability fixes started
in 2.2.60. gnulib is now used extensively, and 2,000 lines of code, or
about 20% of the code base, has been removed by refactoring,
simplification, and use of gnulib. The new minor version number
reflects the magnitude of the change.

To try to limit the number of bugs introduced as a result, and to aid
future maintenance, a DejaGnu test suite has been added, which tests
almost all the interactive commands.

Many small bugs have been fixed, including cases where Zile did not
behave like Emacs; some small limitations of Zile with respect to
Emacs have been removed.

Users are for the most part encouraged to upgrade, as this release is
believed to be stable; however, cautious users may want to wait for
further 2.3.x releases, or for a suitable length of time to elapse.

Release 2.2.61:

This release uses gnulib for regex, getopt, vasprintf, and various
other features, rather than previous ad hoc solutions, to improve
portability.

Release 2.2.60:

This release attempts to improve portability by using gnulib for
various non-standard features instead of idiosyncratic code and making
various other fixes. Thanks to Nelson Beebe for reporting many build
problems on a wide range of platforms; unfortunately I've not been
able to establish how many of them this release fixes. A crash and
related bug on attempting to kill when mark and point are the same
have been fixed. Some fatal error messages have been improved.

Release 2.2.59:

This release fixes various problems with release 2.2.58, including
shipping the wrong source code (oops), and automates the GNU release
process so that errors of this sort should no longer happen. The build
system was tidied a little.

Release 2.2.58:

This release makes Zile's transition to being a GNU program. Note the
new web site, distribution URL and support addresses. This release
also fixes the display of errors that occur during startup.

Release 2.2.57:

This release changes the code to meet GNU coding standards. It's not
recommended for users because there are no (intended!) functional
changes whatsoever, and it's just possible that new bugs have been
introduced.

Release 2.2.56:

This release fixes a bug that prevented top-bit-set characters being
bindable to commands.

Release 2.2.55:

This release allows Zile to produce core dumps when it crashes,
handles SIGBUS, and fixes a crash caused by trying to bind a command
to the empty string.

Changes since Zile 2.2

* Fix macro creation.
* Add --funcall back.
* termcap terminal replaced with ncurses again.
* Removed Allegro and EPOC support.
* Incremental search improved.
* "true" and "false" changed to "t" and "nil".
* Allow key-binding in .zile.
* Design fixes to mimic Emacs better.
* Various bug fixes.

Changes between Zile 2.0 - Zile 2.2

* More code cleanup.
* .zilerc replaced by .zile, which is a pseudo-Lisp file.
* Various other bug, design and documentation fixes.
* Add case-replace and kill-whole-line.
* Change command-line options to be more like Emacs.

Changes between Zile 1.7 BETA 3 - Zile 2.0

* Major modes and fontlock removed.
* Versioned backups and many other small frivolous features removed.
* FAQ overhauled.
* Many TODOs done, including functions added (notably fill-paragraph).
* Massive code cleanup.
* Build system overhauled.
* Support for different line endings.
* Port to EPOC.
* ncurses terminal replaced by termcap; allegro terminal added.

Changes between Zile 1.7 BETA 2 - Zile 1.7 BETA 3

* Changed Zile license from BSD to GNU GPL.
* You can use M-p and M-n (or Up and Down) in minibuffer to navigate
  through history elements.
* Added `transient-mark-mode' and `highlight-nonselected-windows'
  variables (removed old `highlight-region').
* Added `delete-blank-lines'.
* Modified the internal structures to handle point in a better way.
* Support indentation for text-mode.
* Added regexp search functions.
* Now the `exchange-point-and-mark' activates the mark.
* Fixed `insert_char' to don't move the mark when a character is
  inserted in the same mark position (this fixes the
  `exchange-point-and-mark' after a `yank').
* Fixed `insert_nstring' (used by `yank' for example) when it is used
  in overwrite-mode.
* Modified `previous-line' and `next-line' to Emacs behavior.
* Added `forward-sexp', `backward-sexp', `transpose-sexp', and
  `mark-sexp'.
* Added `forward-line' and `transpose-lines'.
* Added `transpose-chars' and `transpose-words' (they don't support
  uniarg yet).
* Fixed `forward-word'.
* `C-q' doesn't support overwrite-mode.
* Fixed `overwrite-mode' to Emacs behavior.
* Fixed `revert_action' to handle nested undo-sequences.
* Added `delete-horizontal-space' and `just-one-space'.
* Fixed a bug in strtokey0 to handle `M-\' key combination.
* Fixed the clock, now is updated correctly.
* Added `mark-word'.
* Fixed `isearch' to stop recording macros when you press C-g.
* Fixed the column indicator in the status line (now 0 is the first
  column).
* Modified `universal_argument' to Emacs behavior.
* Fixed overflow for long variable names in configuration file.
* Various bug-fixes and code cleanups.
* Search and replace (query-replace and replace-string) respect case.

Changes between Zile 1.6.1 - Zile 1.7 BETA 2

Note: 1.7 BETA 2 was produced from 1.6.1, not 1.6.2, but all the same
fixes were applied.

* Changed configure script so no syntax colouring modes are built by
  default.
* Implemented Java Mode.  Contributed by Marius Nita <marius@cs.pdx.edu>.
* Implemented C# Mode.  Contributed by Josef 'Jupp' Schugt <jupp@gmx.de>.
* Implemented Mail Mode (plus the five variables `font-mailN' and
  the variable `mail-mode-auto-fill') as suggested by Josef Schugt.
* Implemented the widely-used Emacs bindings:
    - `forward-word' (bound to `M-f'), `backward-word' (bound to `M-b');
    - `capitalize-word' (bount to `M-c');
    - `upcase-word' (bount to `M-u'), `downcase-word' (bount to `M-l');
* Implemented `describe-key-briefly' (bound to `C-h c').
* Implemented `shrink-window' (bound to `M-e').  Contributed by Marius Nita.
* Implemented `back-to-indentation' (bound to `M-m').  Contributed by
  Joseph Boyd <k963@bonbon.net>.
* Implemented `goto-char'.
* Implemented `revisions-kept' and `revisions-delete' variables as
  suggested by Josef Schugt.
* Added `-u rcfile' and `-v variable=value' command line options as
  requested by many users.
* Now multiple functions can be specified on command line with `-f func'.
* Now `quoted-insert' (bound to `C-q') accepts octal digits to
  insert particular characters.
* Cleaned up X Window terminal resize handling.  Low level SIGWINCH signal
  handling has been removed; now Zile relies only on ncurses KEY_RESIZE.
* The behavior of the `auto-font-lock' variable is changed in this version.
  Now the variable applies also to buffer mode changes.
* Fixed two old bugs thanks to Reuben Thomas <rrt@sc3d.org>.
* Patches provided by David A. Capello <dacap@users.sourceforge.net>:
    * implemented `kill-word', `backward-kill-word';
    * fixed bug in undo/redo;
    * fixed bug in highlight;
    * macros support `isearch' facility;
    * shell mode supports highlight for "cat<<EOF\n...\nEOF" stuff.  With
      this, added a new variable: `font-here-document';
    * better shell mode highlight: $identifier, and fixed the \'string\'
      problem;
    * optimized the selection highlight color;
    * added alias `sh-mode' to `shell-script-mode'.
* Integrated some excellent patches from Nicolas Duboc.
* Speed-up improvements.
* Many many other bug fixes.

Changes between Zile 1.6 - Zile 1.6.1

* Added `.m' extension to C Mode (for Objective-C files).
* Fixed window resize bug under xterm (\377 character was inserted).
* Typos and minor bug fixes.

Changes between Zile 1.5.3 - Zile 1.6

* Implemented incremental search (`isearch-forward', `isearch-backward').
* Implemented search & replace (`replace-string', `query-replace').
* Implemented shell commands (`shell-command', `shell-command-on-region').
* Implemented better handling of unexpected errors, with automatic file
  saving on Zile crash.

Changes between Zile 1.5.2 - Zile 1.5.3

* Fixed wrong behavior in novice mode (Font Lock automatically set).
* Fixed a few core dumps.

Changes between Zile 1.5.1 - Zile 1.5.2

* Implemented Shell-script Mode.
* Fixed Solaris compatibility bugs.
* Fixed bugs in C/C++ Font Lock parsing.

Changes between Zile 1.5 - Zile 1.5.1

* Fixed Minibuf filename completion bug.

Changes between Zile 1.4 - Zile 1.5

* Added `switch-to-correlated-buffer' (bound to `F11').
* Added `skip-splash-screen' variable.
* Extended Mini Help functionality; now there are three help pages.
* Reorganized partially the `F1'..`F12' keys.
* Added a reference card (see `etc/refcard.tex' and `etc/refcard.ps').
* User-invisible changes: introduced three new general-purpose libraries:
        - lib/alist.c	Doubly-linked lists
        - lib/astr.c	Dynamically allocated strings
        - lib/htable.c	Hash table functions (was hash.c)
  The new libraries are documented in their man pages (see lib/*.3).
  Starting from this version, the internal structures will be rewritten
  using these libraries.  This will make the code easier to maintain,
  and hopefully fixes some hidden bugs.
* Many bug fixes.

Changes between Zile 1.3 - Zile 1.4

* Added support for `F1'..`F12' keys.
* Implemented the following functions:
        tabify
        untabify
        copy-region-as-kill (bound to `M-w')
* Added support for xterm resizing (SIGWINCH signal).
* Added `text-mode-auto-fill' variable that automatically turns on the
  Auto Fill Mode in Text Mode.
* Now `set-variable' suggests the possibile variable values.
* Added `-f function' command line option for calling internal functions
  at Zile startup.
* Bug fixes.

Changes between Zile 1.2 - Zile 1.3

* Implemented region highlighting.
* Added support for non-English character sets.
* Fixed a security hole that made Zile prone to "symlink attack".

Changes between Zile 1.1 - Zile 1.2

* Fixed some memory leaks thanks to the dmalloc package.
* Added alternative key bindings (`M-h' replaces `C-h') that can be set
  using the `alternative-bindings' variable.
* Now the users with home "/" and users not recorded in the `/etc/passwd'
  file are handled correctly.

Changes between Zile 1.0a5 - Zile 1.1

* Fixed a lot of annoying bugs and updated the documentation.
* Added Auto Fill Mode.
* Added C++ Mode (ISO C++ 14882:1998).
* Updated C Mode keywords to latest C standard (ISO C 9899:1999).
* Implemented `goto-line' (M-g).  Contributed by
  Carsten Leonhardt <leo@debian.org>.
* Added backup directory feature.  Contributed by
  Tim Middelkoop <mtim@arranvale.com>.
* Added `describe-function' (C-h d), `describe-variable' (C-h v) and
  `describe-key' (C-h k).  Now the program is really self-documenting!
* Added `list-bindings' (C-h l b), `list-functions' (C-h l f) and
  `list-registers' (C-h l r).
* Now the search functions remember the last searched value.
* All the help functions bound to `M-h' are now bound to `C-h' like Emacs.
* Added a lot of minor but useful features.

WARNING: the file backup variable `backup-files' has been renamed to
`backup-method' and the behavior has changed.  Please take a look at the
sample initialization file (press `C-h s').

Changes between Zile 1.0a4 - Zile 1.0a5

* Implemented `insert-buffer', `insert-file'.
* Implemented `start-kbd-macro', `end-kbd-macro', `call-last-kbd-macro'.
* Implemented novice mode.
* Lot of bug fixes and minor changes.

Changes between Zile 1.0a3 - Zile 1.0a4

* Rewritten from scratch for adding proper windows code, using a better
  coding that's more simple to fix.
* Cleaned up editor structures.
* Added independent terminal support.

Changes between Zile 1.0a2 - Zile 1.0a3

* Rewritten buffer list handling.  Now it is more simple, bug free and
  like Emacs one.
* Rewritten key binding.
* Removed `next-buffer' (C-x C-n) and `previous-buffer' (C-x C-p) commands
  due to the new buffer list handling.
* Added `--with-ndebug' switch to configure.
* Fixed access permissions on saving.

Changes between Zile 1.0a1 - Zile 1.0a2

* Added a new Texinfo manual (not yet finished).
* Added the undo facility.
* Added `universal-argument' (C-u) facility.
* Added `tab-width' variable.
* Added the time display to the status line; added the `display-time' and
  `display-time-format' variables.
* Added revisions facility to backup.
* Added variables to allow changing of highlight colors.
* Added `status-line-color' variable.
* Added delayed key sequence completion.
* Removed `mode-line-like-emacs' variable and facility.
* Rewritten variable handling.  Now the variables are stored into an hash
  table.
* Rewritten `list-buffers' to be more verbose.
* All the editor functions are now declared with `DEFUN()'.
* Fixed handling of tabulations.
* Fixed FreeBSD refresh bug.
* Minor fixes to font lock.<|MERGE_RESOLUTION|>--- conflicted
+++ resolved
@@ -1,8 +1,4 @@
-<<<<<<< HEAD
-GNU Zile NEWS                                         -*- outline -*-
-=======
 GNU Zile NEWS                                    -*- outline -*-
->>>>>>> aef30e2c
 
 * Noteworthy changes in release ?.? (????-??-??) [?]
 
@@ -91,146 +87,6 @@
   Don't enable Valgrind by default, and explain that correct
   suppressions are needed to use it successfully.
 
-
-* Noteworthy changes in release 2.4.9 (2012-10-01) [stable]
-
-** Bug fixes
-
-  Fix crash on out-of-range goto-char.
-
-  Set mark on insert-file.
-
-  Minor documentation fixes.
-
-  Build system cleanups.
-
-
-* Noteworthy changes in release 2.4.8 (2012-07-13) [stable]
-
-** New features
-
-  Improve feedback during large pastes.
-
-  Various minor code improvements.
-
-** Build-related
-
-  Fix a bug in parallel builds.
-
-  Update gnulib to fix building with glibc 2.16.
-
-  Various minor fixes and improvements.
-
-  Use more GCC attributes.
-
-
-* Noteworthy changes in release 2.4.7 (2012-03-20) [stable]
-
-** Bug fixes
-
-  Fix a potential crash and cosmetic bug in global-set-key when used
-  interactively.
-
-** Build-related
-
-  Add lots more tests.
-
-
-* Noteworthy changes in release 2.4.6 (2012-02-18) [stable]
-
-** Bug fixes
-
-   Fix a crash in non-incremental search the first time it is used
-   interactively.
-
-
-* Noteworthy changes in release 2.4.5 (2012-02-08) [stable]
-
-** Bug fixes
-
-  Fix an egregious bug resulting in a crash whenever a non-existent
-  file was edited.
-
-  Fix other potential crash bugs in the low-level text-handling
-  routine estr_replace.
-
-
-* Noteworthy changes in release 2.4.4 (2012-02-03) [stable]
-
-** New features
-
-  find-file and find-file-read-only now work non-interactively.
-
-** Build-related
-
-  Minor build system fixes (thanks to Nelson Beebe for one).
-
-** Miscellaneous
-
-  Some code clean-up.
-
-  Slight speed improvement to general editing operations.
-
-
-* Noteworthy changes in release 2.4.3 (2011-12-20) [stable]
-
-** Bug fixes
-
-  Fix a crash on certain terminals.
-
-  Fix a recently-introduced display bug in isearch.
-
-
-* Noteworthy changes in release 2.4.2 (2011-10-05) [stable]
-
-** Bug fixes
-
-  Fix some serious display performance bugs introduced in 2.4.0.60.
-
-** Build-related
-
-  Don't enable Valgrind by default, and explain that correct
-  suppressions are needed to use it successfully.
-
-
-* Noteworthy changes in release 2.4.1 (2011-09-20) [stable]
-
-  This is the first release in a new stable series.
-
-** Bug fixes
-
-  Fix a long-standing bug in uniarg handling in macros.
-
-  Fix display of percentage position in buffer.
-
-  Fix display of search string in query-replace.
-
-  Fix poor performance of fill-paragraph.
-
-  Fix handling of Backspace/^H by looking at termcap kbs setting.
-
-** Build-related
-
-  Several fixes and improvements were made to the build system.
-
-* Noteworthy changes in release 2.4.0.60 (2011-08-19) [beta]
-
-  This release is a major update, upping the dependencies from C89 to
-  C99, from POSIX-1.2001 to POSIX-1.2008 (though in fact Zile will
-  still build on many other POSIX and non-POSIX systems thanks to
-  gnulib), and adding a dependency on libgc. Together these changes
-  have allowed the removal of hundreds of lines of code and the
-  elimination of whole classes of bug (in particular, classic
-  memory-management bugs); overall, combined with continued
-  simplification, Zile 2.4.0.60 is well over 1,000 lines of code, or
-  10%, shorter than the previous stable release, 2.3.24.
-
-  Several old bugs have been fixed, a few more esoteric features
-  removed, and Emacs-compliance has been improved. However, the major
-  rewrite has almost certainly introduced new bugs which have not yet
-  been found and fixed, hence the alpha status of this release.
-  Distribution packagers are encouraged to try packaging this version
-  to find any problems with the updated build system and dependencies.
 
 * Noteworthy changes in release 2.3.24 (2011-04-29) [stable]
 
