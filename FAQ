--- conflicted
+++ resolved
@@ -1,10 +1,6 @@
                 Zile FAQ - Frequently Asked Questions
 
-<<<<<<< HEAD
-        Copyright (c) 1997-2012 Free Software Foundation, Inc.
-=======
      Copyright (c) 1997-2013 Free Software Foundation, Inc.
->>>>>>> aef30e2c
 
      Copying and distribution of this file, with or without
      modification, are permitted in any medium without royalty
@@ -23,11 +19,8 @@
 2 General questions
    2.1 What does `Zile' mean?
    2.2 Why another clone of Emacs?  Why not just use Emacs?
-<<<<<<< HEAD
-   2.3 How small does Zile get?
-   2.4 I like the xyz function of Emacs but it's not in Zile!
-   2.5 Does Zile support Unicode/UTF-8?
-   2.6 Zile doesn't compile, or its tests don't pass.
+   2.3 I like the xyz function of Emacs but it's not in Zile!
+   2.4 Does Zile support Unicode/UTF-8?
 
 ------------------------------------------------------------------------------
 
@@ -67,97 +60,7 @@
     Since Zile 2.2.16, booleans are, as in Emacs, `t' and `nil' rather
     than `true' and `false'. If you haven't yet updated your .zile,
     you should do so.
-=======
-   2.3 I like the xyz function of Emacs but it's not in Zile!
-   2.4 Does Zile support Unicode/UTF-8?
 
-------------------------------------------------------------------------------
-
-1 Functionality
-
-1.1 Some keys don't work (e.g. `C-h' does backspace).
-
-    The terminfo entry for your terminal type is probably incorrect.
-    Rebuilding Zile against the latest ncurses may help.
-
-    With Mac OS X, Terminal.app outputs different escape sequences
-    than described by the xterm-color terminfo entry. Make sure you
-    have the default terminal type preference set to xterm-256color,
-    or else run Zile with:
-
-        TERM=xterm-256color zile
-
-1.2 The META/ALT key doesn't work in xterm.
-
-    This is probably because you are using "8-bit input".
-    Using the following X resources should make things work:
->>>>>>> aef30e2c
-
-      XTerm*eightBitInput: false
-      UXTerm*eightBitInput: false
-
-<<<<<<< HEAD
-2 General questions
-
-2.1 What does `Zile' mean?
-
-    It stands for `Zile Is Lossy Emacs'. It is just another recursive
-    acronym like `GNU'.  The reason that it's not written in all caps
-    is because Emacs (which is also an acronym) isn't either.
-
-2.2 Why another clone of Emacs?  Why not just use Emacs?
-=======
-    Typically you'll want to put these lines in your ~/.Xresources
-    file.
-
-1.3 How do I handle non-ASCII characters?
-
-    Zile uses the operating system's locale support, so you need to
-    set an appropriate locale; how you do this depends on your OS.
-    However, Zile only works with 8-bit locales.
-
-1.4 Why are my settings in ~/.zile being ignored?
->>>>>>> aef30e2c
-
-    Zile is a small, portable Emacs for systems and situations in
-    which Emacs would be unsuitable, including small systems and quick
-    editing sessions.
-
-<<<<<<< HEAD
-2.3 How small does Zile get?
-
-    On Ubuntu 11.04 i386, Zile 2.4.0.60 built with gcc 4.5.2 -O2
-    weighs in at 200Kb when stripped.  (This is much larger than it
-    used to be, owing to gnulib portability code; we hope to get it
-    down again eventually by linking gnulib dynamically.)
-
-2.4 I like the xyz function of Emacs but it's not in Zile!
-
-    Zile was written to be small but fast and powerful enough.
-
-    In general, if you need something more powerful, use Emacs. You
-    could also try Jed, which emulates Emacs, is not much bigger than
-    Zile, and has syntax highlighting, a macro language and more
-    (http://www.jedsoft.org/jed/).
-
-    If you still think that a certain function should be implemented
-    in Zile, please send a message to the developers (see question
-    1.7).
-
-2.5 Does Zile support Unicode/UTF-8?
-
-    No.
-
-2.6 Zile doesn't compile, or its tests don't pass.
-
-    If you have problems getting Zile to work on a POSIX system,
-    please report your difficulties to the maintainers in as much
-    detail as possible.  If you are keen to get Zile working on a
-    non-POSIX system, please do so by improving gnulib; the
-    maintainers will not accept non-POSIX compatibility patches to
-    Zile.  This helps everyone: a wider range of systems get to run
-    more POSIX code, and Zile is not burdened with special-case code.
-=======
 ------------------------------------------------------------------------------
 
 2 General questions
@@ -189,5 +92,4 @@
 
 2.4 Does Zile support Unicode/UTF-8?
 
-    No.
->>>>>>> aef30e2c
+    No.