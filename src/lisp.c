--- conflicted
+++ resolved
@@ -43,7 +43,6 @@
   return exists;
 }
 
-<<<<<<< HEAD
 /* Return function's interactive flag, or -1 if not found. */
 int
 get_function_interactive (const char *name)
@@ -58,10 +57,6 @@
 
 const char *
 get_function_doc (const char *name)
-=======
-
-enum tokenname
->>>>>>> bbe03ebc
 {
   const char *doc;
   CLUE_SET (L, name, string, name);
