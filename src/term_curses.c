--- conflicted
+++ resolved
@@ -36,15 +36,12 @@
 
 static gl_list_t key_buf;
 
-<<<<<<< HEAD
-=======
 size_t
 term_buf_len (void)
 {
   return gl_list_size (key_buf);
 }
 
->>>>>>> 4d26de9b
 void
 term_move (size_t y, size_t x)
 {
@@ -348,11 +345,7 @@
 get_char (void)
 {
   int c;
-<<<<<<< HEAD
-  size_t size = gl_list_size (key_buf);
-=======
   size_t size = term_buf_len ();
->>>>>>> 4d26de9b
 
   if (size > 0)
     {
