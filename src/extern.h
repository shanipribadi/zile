/* Global function prototypes

   Copyright (c) 1997, 1998, 1999, 2000, 2001, 2002, 2003, 2004, 2005, 2006, 2007, 2008, 2009 Free Software Foundation, Inc.

   This file is part of GNU Zile.

   GNU Zile is free software; you can redistribute it and/or modify it
   under the terms of the GNU General Public License as published by
   the Free Software Foundation; either version 3, or (at your option)
   any later version.

   GNU Zile is distributed in the hope that it will be useful, but
   WITHOUT ANY WARRANTY; without even the implied warranty of
   MERCHANTABILITY or FITNESS FOR A PARTICULAR PURPOSE.  See the GNU
   General Public License for more details.

   You should have received a copy of the GNU General Public License
   along with GNU Zile; see the file COPYING.  If not, write to the
   Free Software Foundation, Fifth Floor, 51 Franklin Street, Boston,
   MA 02111-1301, USA.  */

#include <lua.h>
#include "gl_list.h"

#include "xalloc_extra.h"

/* basic.c ---------------------------------------------------------------- */
size_t get_goalc_bp (Buffer * bp, Point pt);
size_t get_goalc (void);
bool previous_line (void);
bool next_line (void);
bool backward_char (void);
bool forward_char (void);
void gotobob (void);
void gotoeob (void);

/* bind.c ----------------------------------------------------------------- */
Function last_command (void);
void set_this_command (Function cmd);
size_t do_binding_completion (astr as);
gl_list_t get_key_sequence (void);
Function get_function_by_keys (gl_list_t keys);
void process_command (void);
void init_default_bindings (void);
Function last_command (void);
void set_this_command (Function cmd);
void free_default_bindings (void);

/* buffer.c --------------------------------------------------------------- */
#define FIELD(ty, field)                                \
  ty get_buffer_ ## field (const Buffer *bp);           \
  void set_buffer_ ## field (Buffer *bp, ty field);
#define FIELD_STR(field)                                \
  FIELD(const char *, field)
#include "buffer.h"
#undef FIELD
#undef FIELD_STR
#define FIELD(ty, field)                                \
  ty get_region_ ## field (const Region *cp);           \
  void set_region_ ## field (Region *cp, ty field);
#include "region.h"
#undef FIELD
void free_buffer (Buffer * bp);
void free_buffers (void);
void init_buffer (Buffer * bp);
Buffer * buffer_new (void);
const char *get_buffer_filename_or_name (Buffer * bp);
void set_buffer_names (Buffer * bp, const char *filename);
Buffer * find_buffer (const char *name);
void switch_to_buffer (Buffer * bp);
Region * region_new (void);
int warn_if_readonly_buffer (void);
int calculate_the_region (Region * rp);
bool delete_region (const Region * rp);
bool in_region (size_t lineno, size_t x, Region * rp);
void set_temporary_buffer (Buffer * bp);
size_t calculate_buffer_size (Buffer * bp);
int transient_mark_mode (void);
void activate_mark (void);
void deactivate_mark (void);
size_t tab_width (Buffer * bp);
char *copy_text_block (size_t startn, size_t starto, size_t size);
Buffer *create_scratch_buffer (void);
void kill_buffer (Buffer * kill_bp);
bool check_modified_buffer (Buffer * bp);

/* completion.c ----------------------------------------------------------- */
#define FIELD(cty, lty, field)                                  \
  cty get_completion_ ## field (int cp);
#include "completion.h"
#undef FIELD
void popup_completion (int cp);
char *minibuf_read_variable_name (char *fmt, ...);
int make_buffer_completion (void);

/* editfns.c -------------------------------------------------------------- */
void push_mark (void);
void pop_mark (void);
void set_mark (void);
bool is_empty_line (void);
bool is_blank_line (void);
int following_char (void);
int preceding_char (void);
bool bobp (void);
bool eobp (void);
bool bolp (void);
bool eolp (void);
void ding (void);

/* file.c ----------------------------------------------------------------- */
extern char coding_eol_lf[3];
extern char coding_eol_crlf[3];
extern char coding_eol_cr[3];
extern char coding_eol_undecided[3];
int exist_file (const char *filename);
astr get_home_dir (void);
astr agetcwd (void);
bool expand_path (astr path);
astr compact_path (astr path);
bool find_file (const char *filename);
void zile_exit (int doabort);

/* funcs.c ---------------------------------------------------------------- */
void set_mark_interactive (void);
void write_temp_buffer (const char *name, bool show, void (*func) (va_list ap), ...);

/* getkey.c --------------------------------------------------------------- */
void pushkey (size_t key);
void ungetkey (size_t key);
size_t lastkey (void);
size_t xgetkey (int mode, size_t timeout);
size_t getkey (void);
void waitkey (size_t delay);
void init_getkey (void);
void free_getkey (void);

/* keycode.c -------------------------------------------------------------- */
astr chordtostr (size_t key);
size_t strtochord (const char *buf, size_t * len);
gl_list_t keystrtovec (const char *key);
astr keyvectostr (gl_list_t keys);

/* killring.c ------------------------------------------------------------- */
void free_kill_ring (void);

/* line.c ----------------------------------------------------------------- */
#define FIELD(ty, field)                                \
  ty get_line_ ## field (const Line *wp);               \
  void set_line_ ## field (Line *wp, ty field);
#include "line.h"
#undef FIELD
Line *line_new (void);
void line_delete (Line *l);
Line *line_insert (Line *l, astr i);
void line_remove (Line *l);
void line_replace_text (Line * lp, size_t offset, size_t oldlen,
                        char *newtext, int replace_case);
int insert_char (int c);
int insert_char_in_insert_mode (int c);
bool fill_break_line (void);
bool insert_newline (void);
void insert_nstring (const char *s, size_t len);
void insert_astr (astr as);
void bprintf (const char *fmt, ...);
bool delete_char (void);
void free_registers (void);

/* lisp.c ----------------------------------------------------------------- */
extern le leNIL, leT;
le execute_with_uniarg (bool undo, int uniarg, bool (*forward) (void),
                        bool (*backward) (void));
le execute_function (const char *name, int uniarg);
Function get_function (const char *name);
int get_function_interactive (const char *name);
const char *get_function_doc (const char *name);
const char *get_function_name (Function p);
const char *minibuf_read_function_name (const char *fmt, ...);
void init_eval (void);
void init_lisp (void);
void lisp_loadstring (astr as);
bool lisp_loadfile (const char *file);

/* lcurses.c -------------------------------------------------------------- */
int luaopen_curses (lua_State *L);

/* macro.c ---------------------------------------------------------------- */
void cancel_kbd_macro (void);
void add_cmd_to_macro (void);
void add_key_to_cmd (size_t key);
void remove_key_from_cmd (void);
void call_macro (Macro * mp);
void free_macros (void);
Macro *get_macro (const char *name);
void add_macros_to_list (int l);

/* main.c ----------------------------------------------------------------- */
CLUE_DECLS(L);
extern char *prog_name;
extern Window *cur_wp, *head_wp;
extern Buffer *cur_bp, *head_bp;
extern int thisflag, lastflag, last_uniarg;

/* marker.c --------------------------------------------------------------- */
#define FIELD(ty, field)                                \
  ty get_marker_ ## field (const Marker *cp);           \
  void set_marker_ ## field (Marker *cp, ty field);
#include "marker.h"
#undef FIELD
Marker * marker_new (void);
void free_marker (Marker * marker);
void move_marker (Marker * marker, Buffer * bp, Point pt);
Marker *copy_marker (Marker * marker);
Marker *point_marker (void);
Marker *point_min_marker (void);

/* minibuf.c -------------------------------------------------------------- */
extern char *minibuf_contents;
void init_minibuf (void);
void free_minibuf (void);
void minibuf_error (const char *fmt, ...);
void minibuf_write (const char *fmt, ...);
char *minibuf_read (const char *fmt, const char *value, ...);
unsigned long minibuf_read_number (const char *fmt, ...);
bool minibuf_test_in_completions (const char *ms, int cp);
int minibuf_read_yn (const char *fmt, ...);
int minibuf_read_yesno (const char *fmt, ...);
char *minibuf_read_completion (const char *fmt, char *value, int cp,
                               int hp, ...);
char *minibuf_vread_completion (const char *fmt, char *value, int cp,
                                int hp, const char *empty_err,
                                bool (*test) (const char *s, int cp),
                                const char *invalid_err, va_list ap);
char *minibuf_read_filename (const char *fmt, const char *value,
                             const char *file, ...);
void minibuf_clear (void);

/* point.c ---------------------------------------------------------------- */
Point make_point (size_t lineno, size_t offset);
int cmp_point (Point pt1, Point pt2);
int point_dist (Point pt1, Point pt2);
int count_lines (Point pt1, Point pt2);
Point point_min (void);
Point point_max (void);
Point line_beginning_position (int count);
Point line_end_position (int count);
void goto_point (Point pt);

/* redisplay.c ------------------------------------------------------------ */
void resync_redisplay (void);
void resize_windows (void);
void recenter (Window * wp);

/* search.c --------------------------------------------------------------- */
void init_search (void);
void free_search (void);

/* term_curses.c ---------------------------------------------------------- */
size_t term_buf_len (void);
void term_init (void);
void term_close (void);
void term_suspend (void);
void term_resume (void);
size_t term_xgetkey (int mode, size_t timeout);
void term_ungetkey (size_t key);

/* term_minibuf.c --------------------------------------------------------- */
void term_minibuf_write (const char *fmt);
char *term_minibuf_read (const char *prompt, const char *value, size_t pos,
                         int cp, int hp);

/* term_redisplay.c ------------------------------------------------------- */
void term_set_size (size_t cols, size_t rows);
void term_redisplay (void);
void term_full_redisplay (void);
void show_splash_screen (const char *splash);
void term_tidy (void);
void term_finish (void);
void term_addnstr (const char *s, size_t len);

/* undo.c ----------------------------------------------------------------- */
extern int undo_nosave;
void undo_start_sequence (void);
void undo_end_sequence (void);
void undo_save (int type, Point pt, size_t arg1, size_t arg2);
void free_undo (Undo *up);
void undo_set_unchanged (Undo *up);

/* variables.c ------------------------------------------------------------ */
void init_variables (void);
void free_variable_list (int ref);
void set_variable (const char *var, const char *val);
const char *get_variable_doc (const char *var, char **defval);
const char *get_variable_bp (Buffer * bp, const char *var);
const char *get_variable (const char *var);
long get_variable_number_bp (Buffer * bp, const char *var);
long get_variable_number (const char *var);
bool get_variable_bool (const char *var);

/* window.c --------------------------------------------------------------- */
#define FIELD(ty, field)                                \
  ty get_window_ ## field (const Window *wp);           \
  void set_window_ ## field (Window *wp, ty field);
  FIELD(const char *, field)
#include "window.h"
#undef FIELD
void create_scratch_window (void);
Window *find_window (const char *name);
void free_windows (void);
Window *popup_window (void);
void set_current_window (Window * wp);
void delete_window (Window * del_wp);
Point window_pt (Window * wp);
void completion_scroll_up (void);
void completion_scroll_down (void);
bool window_top_visible (Window * wp);
bool window_bottom_visible (Window * wp);


/*
 * Declare external Zile functions.
 */
#define X(zile_name, c_name, interactive, doc)   \
<<<<<<< HEAD
  le F_ ## c_name (long uniarg, le l);
=======
  le *F_ ## c_name (long uniarg, bool is_uniarg, le * l);
>>>>>>> da5e2bce
#include "tbl_funcs.h"
#undef X<|MERGE_RESOLUTION|>--- conflicted
+++ resolved
@@ -320,10 +320,6 @@
  * Declare external Zile functions.
  */
 #define X(zile_name, c_name, interactive, doc)   \
-<<<<<<< HEAD
-  le F_ ## c_name (long uniarg, le l);
-=======
-  le *F_ ## c_name (long uniarg, bool is_uniarg, le * l);
->>>>>>> da5e2bce
+  le F_ ## c_name (long uniarg, bool is_uniarg, le l);
 #include "tbl_funcs.h"
 #undef X