--- conflicted
+++ resolved
@@ -252,11 +252,7 @@
 
   push_mark ();
   undo_save (UNDO_START_SEQUENCE, get_buffer_pt (cur_bp), 0, 0);
-<<<<<<< HEAD
-  mark_func (uniarg, 0);
-=======
-  mark_func (uniarg, true, NULL);
->>>>>>> da5e2bce
+  mark_func (uniarg, true, 0);
   FUNCALL (kill_region);
   undo_save (UNDO_END_SEQUENCE, get_buffer_pt (cur_bp), 0, 0);
   pop_mark ();
