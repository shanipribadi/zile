--- conflicted
+++ resolved
@@ -84,49 +84,7 @@
     return ((get_point_o (pt1) < get_point_o (pt2)) ? -1 : (get_point_o (pt1) > get_point_o (pt2)) ? +1 : 0);
 }
 
-<<<<<<< HEAD
-int
-point_dist (Point * pt1, Point * pt2)
-{
-  int size = 0;
-  Line *lp;
-
-  if (cmp_point (pt1, pt2) > 0)
-   {
-     Point * pt0 = point_copy (pt1);
-     *pt1 = *pt2;
-     *pt2 = *pt0;
-   }
-
-  for (lp = get_point_p (pt1);; lp = get_line_next (lp))
-    {
-      size += astr_len (get_line_text (lp));
-
-      if (lp == get_point_p (pt1))
-        size -= get_point_o (pt1);
-
-      if (lp == get_point_p (pt2))
-        {
-          size -= astr_len (get_line_text (lp)) - get_point_o (pt2);
-          break;
-        }
-      else
-        size++;
-    }
-
-  return size;
-}
-
-int
-count_lines (Point * pt1, Point * pt2)
-{
-  return abs (get_point_n (pt2) - get_point_n (pt1));
-}
-
 Point *
-=======
-Point
->>>>>>> bbe03ebc
 point_min (void)
 {
   Point * pt = XZALLOC (Point);
