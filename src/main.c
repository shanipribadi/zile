/* Program invocation, startup and shutdown

   Copyright (c) 1997, 1998, 1999, 2000, 2001, 2002, 2003, 2004, 2005, 2006, 2007, 2008, 2009 Free Software Foundation, Inc.

   This file is part of GNU Zile.

   GNU Zile is free software; you can redistribute it and/or modify it
   under the terms of the GNU General Public License as published by
   the Free Software Foundation; either version 3, or (at your option)
   any later version.

   GNU Zile is distributed in the hope that it will be useful, but
   WITHOUT ANY WARRANTY; without even the implied warranty of
   MERCHANTABILITY or FITNESS FOR A PARTICULAR PURPOSE.  See the GNU
   General Public License for more details.

   You should have received a copy of the GNU General Public License
   along with GNU Zile; see the file COPYING.  If not, write to the
   Free Software Foundation, Fifth Floor, 51 Franklin Street, Boston,
   MA 02111-1301, USA.  */

#include "config.h"

<<<<<<< HEAD
#include <assert.h>
=======
>>>>>>> 88be5bf5
#include <limits.h>
#include <locale.h>
#include <stdarg.h>
#include <stdio.h>
#include <stdlib.h>
#include <string.h>
#include <unistd.h>
#include <getopt.h>
#include <signal.h>
#include "dirname.h"
#include "gl_linked_list.h"

#include "main.h"
#include "extern.h"

#define ZILE_COPYRIGHT_STRING \
  "Copyright (C) 2009 Free Software Foundation, Inc."

/* Clue declarations. */
CLUE_DEFS(L);

/* The executable name. */
char *prog_name = PACKAGE;

/* The current window; the first window in list. */
Window *cur_wp = NULL, *head_wp = NULL;
/* The current buffer; the first buffer in list. */
Buffer *cur_bp = NULL, *head_bp = NULL;

/* The global editor flags. */
int thisflag = 0, lastflag = 0;
/* The universal argument repeat count. */
int last_uniarg = 1;

static void
loop (void)
{
  for (;;)
    {
      size_t key;

      if (lastflag & FLAG_NEED_RESYNC)
        resync_redisplay ();
      term_redisplay ();
      term_refresh ();

      thisflag = lastflag & FLAG_DEFINING_MACRO;
      key = getkey ();
      minibuf_clear ();
      process_key (root_bindings, key);

      if (thisflag & FLAG_QUIT)
        break;
      if (!(thisflag & FLAG_SET_UNIARG))
        last_uniarg = 1;

      if (last_command () != F_undo)
        set_buffer_next_undop (cur_bp, get_buffer_last_undop (cur_bp));

      lastflag = thisflag;
    }
}

static char about_splash_str[] = "\
" ZILE_VERSION_STRING "\n\
\n\
" ZILE_COPYRIGHT_STRING "\n\
\n\
Type `C-x C-c' to exit " PACKAGE_NAME ".\n\
Type `C-x u' to undo changes.\n\
Type `C-g' at any time to quit the current operation.\n\
\n\
`C-x' means hold the CTRL key while typing the character `x'.\n\
`M-x' means hold the META or ALT key down while typing `x'.\n\
If there is no META or ALT key, instead press and release\n\
the ESC key and then type `x'.\n\
Combinations like `C-x u' mean first press `C-x', then `u'.\n\
";

static char about_minibuf_str[] = "Welcome to " PACKAGE_NAME "!";

static void
about_screen (void)
{
  minibuf_write (about_minibuf_str);
  if (!get_variable_bool ("inhibit-splash-screen"))
    {
      show_splash_screen (about_splash_str);
      term_refresh ();
      waitkey (20 * 10);
    }
}

static void
load_files (gl_list_t files)
{
  size_t i;
  for (i = 0; i < gl_list_size (files); i++)
    {
      char *file = (char *) gl_list_get_at (files, i);
      term_redisplay ();
      lastflag |= FLAG_NEED_RESYNC;
      if (!lisp_loadfile (file))
        {
          minibuf_error ("Cannot open load file: %s\n", file);
          break;
        }
      if (thisflag & FLAG_QUIT)
        break;
    }
}

static void
setup_main_screen (int argc)
{
  Buffer *bp, *last_bp = NULL;
  int c = 0;

  for (bp = head_bp; bp; bp = get_buffer_next (bp))
    {
      /* Last buffer that isn't *scratch*. */
      if (get_buffer_next (bp) && !get_buffer_next (get_buffer_next (bp)))
        last_bp = bp;
      c++;
    }

  /* *scratch* and two files. */
  if (c == 3)
    {
      FUNCALL (split_window);
      switch_to_buffer (last_bp);
      FUNCALL (other_window);
    }
  /* More than two files. */
  else if (c > 3)
    FUNCALL (list_buffers);
  else
    {
      if (argc < 1)
        {
          undo_nosave = true;

          if (!get_variable_bool ("inhibit-splash-screen"))
            {
              astr as = astr_new_cstr ("\
This buffer is for notes you don't want to save.\n\
If you want to create a file, visit that file with C-x C-f,\n\
then enter the text in that file's own buffer.\n\
\n");
              insert_astr (as);
              astr_delete (as);
            }

          undo_nosave = false;
          set_buffer_modified (cur_bp, false);
          lastflag |= FLAG_NEED_RESYNC;
        }
    }
}

static void
segv_sig_handler (int signo GCC_UNUSED)
{
  fprintf (stderr,
           "%s: " PACKAGE_NAME
           " crashed.  Please send a bug report to <"
           PACKAGE_BUGREPORT ">.\r\n",
           prog_name);
  zile_exit (true);
}

static void
other_sig_handler (int signo GCC_UNUSED)
{
  fprintf (stderr, "%s: terminated with signal %d.\r\n",
           prog_name, signo);
  zile_exit (false);
}

static void
signal_init (void)
{
  /* Set up signal handling */
  signal (SIGSEGV, segv_sig_handler);
  signal (SIGBUS, segv_sig_handler);
  signal (SIGHUP, other_sig_handler);
  signal (SIGINT, other_sig_handler);
  signal (SIGQUIT, other_sig_handler);
  signal (SIGTERM, other_sig_handler);
}

/* Options table */
struct option longopts[] = {
#define D(text)
#define O(longname, shortname, arg, argstring, docstring) \
  {longname, arg, NULL, shortname},
#define A(argstring, docstring)
#include "tbl_opts.h"
#undef D
#undef O
#undef A
  {0, 0, 0, 0}
};

static int
at_lua_panic (lua_State *L)
{
  fprintf (stderr, "PANIC: unprotected error in call to Lua API (%s)\n",
           lua_tostring (L, -1));
  abort ();
}

int
main (int argc, char **argv)
{
  int qflag = false;
  gl_list_t l_args = gl_list_create_empty (GL_LINKED_LIST,
                                           NULL, NULL, NULL, false);
  size_t line;

  /* Set prog_name to executable name, if available */
  if (argv[0])
    prog_name = base_name (argv[0]);

  /* Set up Lua environment. */
  CLUE_INIT(L);
  assert(L);
  lua_atpanic (L, at_lua_panic);

  /* Load Lua files. */
  /* FIXME: Generate this list */
  /* FIXME: Load Lua into Zile via LUA_PATH prefixed with appropriate
     directory, should work at compile and install time. */
  luaL_dofile (L, "lisp.lua");

  /* Set up Lisp environment now so it's available to files and
     expressions specified on the command-line. */
  init_search ();
  init_lisp ();
  init_variables ();
  init_eval ();

  opterr = 0; /* Don't display errors for unknown options */
  for (;;)
    {
      int this_optind = optind ? optind : 1, longindex, c;
      char *buf, *shortopt;

      /* Leading : so as to return ':' for a missing arg, not '?' */
      c = getopt_long (argc, argv, ":l:q", longopts, &longindex);

      if (c == -1)
        break;
      else if (c == '?') /* Unknown option */
        minibuf_error ("Unknown option `%s'", argv[this_optind]);
      else if (c == ':') /* Missing argument */
        {
          fprintf (stderr, "%s: Option `%s' requires an argument\n",
                   prog_name, argv[this_optind]);
          exit (1);
        }
      else if (c == 'q')
        longindex = 0;
      else if (c == 'l')
        longindex = 1;
<<<<<<< HEAD

=======
>>>>>>> 88be5bf5

      switch (longindex)
        {
        case 0:
          qflag = true;
          break;
        case 1:
          gl_list_add_last (l_args, (void *) optarg);
          break;
        case 2:
          printf ("Usage: %s [OPTION-OR-FILENAME]...\n"
                  "\n"
                  "Run " PACKAGE_NAME ", the lightweight Emacs clone.\n"
                  "\n",
                  argv[0]);
#define D(text)                                 \
          printf (text "\n");
#define O(longname, shortname, arg, argstring, docstring)               \
          xasprintf (&shortopt, ", -%c", shortname);                    \
          xasprintf (&buf, "--%s%s %s", longname, shortname ? shortopt : "", argstring); \
          printf ("%-24s%s\n", buf, docstring);                         \
          free (buf);                                                   \
          free (shortopt);
#define A(argstring, docstring) \
          printf ("%-24s%s\n", argstring, docstring);
#include "tbl_opts.h"
#undef D
#undef O
#undef A
          printf ("\n"
                  "Report bugs to " PACKAGE_BUGREPORT ".\n");
          exit (0);
        case 3:
          printf (ZILE_VERSION_STRING "\n"
                  ZILE_COPYRIGHT_STRING "\n"
                  "GNU " PACKAGE_NAME " comes with ABSOLUTELY NO WARRANTY.\n"
                  "You may redistribute copies of " PACKAGE_NAME "\n"
                  "under the terms of the GNU General Public License.\n"
                  "For more information about these matters, see the file named COPYING.\n");
          exit (0);
        }
    }

  argc -= optind;
  argv += optind;

  signal_init ();

  setlocale (LC_ALL, "");

  init_default_bindings ();
  init_minibuf ();

  term_init ();

  /* Create the `*scratch*' buffer. */
  create_first_window ();
  term_redisplay ();

  /* Read settings after creating *scratch* buffer so that any
     buffer commands won't cause a crash. */
  if (!qflag)
    {
      astr as = get_home_dir ();
      if (as)
        {
          astr_cat_cstr (as, "/." PACKAGE);
          lisp_loadfile (astr_cstr (as));
          astr_delete (as);
        }
    }

  /* Reinitialise the scratch buffer to catch settings */
  init_buffer (cur_bp);

  /* Open files given on the command line */
  for (line = 1; *argv; argv++)
    {
      if (**argv == '+')
        line = strtoul (*argv + 1, NULL, 10);
      else
        {
          find_file (*argv);
          ngotodown (line - 1);
          line = 1;
          lastflag |= FLAG_NEED_RESYNC;
        }
    }

  /* Show the splash screen only if no files and no Lisp expression
     or load file is specified on the command line. */
  if (minibuf_contents == NULL && argc == 0 && gl_list_size (l_args) == 0)
    about_screen ();

  setup_main_screen (argc);

  /* Refresh minibuffer in case there's an error that couldn't be
     written during startup */
  if (minibuf_contents != NULL)
    {
      char *buf = xstrdup (minibuf_contents);

      minibuf_write (buf);
      free (buf);
    }

  load_files (l_args);
  gl_list_free (l_args);

  /* Run the main loop. */
  if (!(thisflag & FLAG_QUIT))
    loop ();

  /* Tidy and close the terminal. */
  term_finish ();

  free_bindings (root_bindings);
  free_eval ();

  /* Free Lisp state. */
  free_lisp ();

  /* Free all the memory allocated. */
  free_search ();
  free_kill_ring ();
  free_registers ();
  free_macros ();
  free_windows ();
  free_buffers ();
  free_minibuf ();
  free (prog_name);
  CLUE_CLOSE(L);

  return 0;
}<|MERGE_RESOLUTION|>--- conflicted
+++ resolved
@@ -21,10 +21,7 @@
 
 #include "config.h"
 
-<<<<<<< HEAD
 #include <assert.h>
-=======
->>>>>>> 88be5bf5
 #include <limits.h>
 #include <locale.h>
 #include <stdarg.h>
@@ -290,10 +287,6 @@
         longindex = 0;
       else if (c == 'l')
         longindex = 1;
-<<<<<<< HEAD
-
-=======
->>>>>>> 88be5bf5
 
       switch (longindex)
         {
