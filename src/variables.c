--- conflicted
+++ resolved
@@ -62,7 +62,6 @@
 void
 set_variable (const char *var, const char *val)
 {
-<<<<<<< HEAD
   bool local = false;
 
   lua_getglobal (L, "main_vars");
@@ -102,45 +101,6 @@
 
 void
 free_variable_list (int ref)
-=======
-  Hash_table *var_list;
-  struct var_entry *ent, *key = XZALLOC (var_entry);
-  var_entry *p = XZALLOC (var_entry), *q;
-
-  /* Find whether variable is buffer-local when set, and if needed
-     create a buffer-local variable list. */
-  key->var = var;
-  ent = hash_lookup (main_vars, key);
-  free (key);
-  if (ent && ent->local && get_buffer_vars (cur_bp) == NULL)
-    set_buffer_vars (cur_bp, new_varlist ());
-  var_list = (ent && ent->local) ? get_buffer_vars (cur_bp) : main_vars;
-
-  /* Insert variable if it doesn't already exist. */
-  p->var = xstrdup (var);
-  q = hash_insert (var_list, p);
-
-  /* Update value */
-  free ((char *) q->val);
-  q->val = xstrdup (val);
-
-  /* If variable is new, initialise other fields. */
-  if (q == p)
-    {
-      if (var_list == main_vars)
-        {
-          p->defval = xstrdup (val);
-          p->local = false;
-          p->doc = "";
-        }
-    }
-  if (q != p)
-    var_free (p);
-}
-
-void
-free_variables (void)
->>>>>>> 3428f2eb
 {
   lua_unref (L, ref);
 }
@@ -178,14 +138,9 @@
 const char *
 get_variable_doc (const char *var, char **defval)
 {
-<<<<<<< HEAD
   char *ret = NULL;
 
-  if (get_variable_entry (bp, var))
-=======
-  var_entry *p = get_variable_entry (NULL, var);
-  if (p != NULL)
->>>>>>> 3428f2eb
+  if (get_variable_entry (NULL, var))
     {
       lua_getfield (L, -1, "defval");
       *defval = (char *) lua_tostring (L, -1);
