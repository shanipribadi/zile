/* Main types and definitions

   Copyright (c) 1997, 1998, 1999, 2000, 2001, 2002, 2003, 2004, 2005, 2006, 2007, 2008, 2009 Free Software Foundation, Inc.

   This file is part of GNU Zile.

   GNU Zile is free software; you can redistribute it and/or modify it
   under the terms of the GNU General Public License as published by
   the Free Software Foundation; either version 3, or (at your option)
   any later version.

   GNU Zile is distributed in the hope that it will be useful, but
   WITHOUT ANY WARRANTY; without even the implied warranty of
   MERCHANTABILITY or FITNESS FOR A PARTICULAR PURPOSE.  See the GNU
   General Public License for more details.

   You should have received a copy of the GNU General Public License
   along with GNU Zile; see the file COPYING.  If not, write to the
   Free Software Foundation, Fifth Floor, 51 Franklin Street, Boston,
   MA 02111-1301, USA.  */

#ifndef ZILE_H
#define ZILE_H

#include <stdlib.h>
#include <stdbool.h>
#include <limits.h>
#include <lua.h>
#include <lauxlib.h>
#include "lua-posix.h"
#include "lua-bitop.h"
#include "config.h"
#include "xalloc.h"
#include "size_max.h"
#include "minmax.h"
#include "gl_list.h"

#include "clue.h"
#include "astr.h"
#include "lists.h"

#define ZILE_VERSION_STRING	"GNU " PACKAGE_NAME " " VERSION

/*--------------------------------------------------------------------------
 * Main editor structures.
 *--------------------------------------------------------------------------*/

/* Opaque types. */
typedef struct Line Line;
typedef struct Region Region;
typedef struct Marker Marker;
typedef struct Undo Undo;
typedef struct Macro Macro;
typedef struct Binding *Binding;
typedef struct Buffer Buffer;
typedef struct Window Window;

/* FIXME: Types which should really be opaque. */
typedef struct Point Point;

struct Point
{
  Line *p;			/* Line pointer. */
  size_t n;			/* Line number. */
  size_t o;			/* Offset. */
};

/* Undo delta types. */
enum
{
  UNDO_REPLACE_BLOCK,		/* Replace a block of characters. */
  UNDO_START_SEQUENCE,		/* Start a multi operation sequence. */
  UNDO_END_SEQUENCE		/* End a multi operation sequence. */
};

enum
{
  COMPLETION_NOTMATCHED,
  COMPLETION_MATCHED,
  COMPLETION_MATCHEDNONUNIQUE,
  COMPLETION_NONUNIQUE
};

/*--------------------------------------------------------------------------
 * Object field getter and setter generators.
 *--------------------------------------------------------------------------*/

#define GETTER(Obj, name, ty, field)            \
  ty                                            \
  get_ ## name ## _ ## field (const Obj *p)     \
  {                                             \
    return p->field;                            \
  }                                             \

#define SETTER(Obj, name, ty, field)            \
  void                                          \
  set_ ## name ## _ ## field (Obj *p, ty field) \
  {                                             \
    p->field = field;                           \
  }

#define STR_SETTER(Obj, name, field)                            \
  void                                                          \
  set_ ## name ## _ ## field (Obj *p, const char *field)        \
  {                                                             \
    free ((char *) p->field);                                   \
    p->field = field ? xstrdup (field) : NULL;                  \
  }

#define LUA_GETTER(name, cty, lty, field)       \
  cty                                           \
  get_ ## name ## _ ## field (const le p)       \
  {                                             \
    cty ret;                                    \
    lua_rawgeti (L, LUA_REGISTRYINDEX, p);      \
    lua_getfield (L, -1, #field);               \
    ret = lua_to ## lty (L, -1);                \
    lua_pop (L, 2);                             \
    return ret;                                 \
  }                                             \

#define LUA_TABLE_GETTER(name, field)           \
  int                                           \
  get_ ## name ## _ ## field (const le p)       \
  {                                             \
    int ret = LUA_REFNIL;                       \
    lua_rawgeti (L, LUA_REGISTRYINDEX, p);      \
    lua_getfield (L, -1, #field);               \
    if (lua_istable (L, -1))                    \
      ret = luaL_ref (L, LUA_REGISTRYINDEX);    \
    lua_pop (L, 1);                             \
    return ret;                                 \
  }                                             \

#define LUA_SETTER(name, cty, lty, field)               \
  void                                                  \
  set_ ## name ## _ ## field (const le p, cty val)      \
  {                                                     \
    lua_rawgeti (L, LUA_REGISTRYINDEX, p);              \
    lua_push ## lty (L, val);                           \
    lua_setfield (L, -2, #field);                       \
    lua_pop (L, 1);                                     \
  }

/* Alias to make macros above work */
#define lua_tolightuserdata lua_touserdata

/*--------------------------------------------------------------------------
 * Zile commands to C bindings.
 *--------------------------------------------------------------------------*/

#define LUA_NIL(e) \
  ((e) == LUA_NOREF || (e) == LUA_REFNIL)       \

/*
 * The type of a Zile exported function.
 * `uniarg' is the universal argument, if any, whose presence is
 * indicated by `is_uniarg'.
 */
<<<<<<< HEAD
typedef le (*Function) (long uniarg, le list);
=======
typedef le * (*Function) (long uniarg, bool is_uniarg, le * list);
>>>>>>> da5e2bce

/* Turn a bool into a Lisp boolean */
#define bool_to_lisp(b) ((b) ? leT : leNIL)

/* Define an interactive function. */
#define DEFUN(zile_func, c_func) \
  DEFUN_ARGS(zile_func, c_func, )
#define DEFUN_ARGS(zile_func, c_func, args) \
<<<<<<< HEAD
  le F_ ## c_func (long uniarg GCC_UNUSED, le arglist GCC_UNUSED)    \
  {                                                                  \
    le ok = leT;                                                     \
=======
  le * F_ ## c_func (long uniarg GCC_UNUSED, bool is_uniarg GCC_UNUSED, le *arglist GCC_UNUSED) \
  {                                                                     \
    le * ok = leT;                                                      \
>>>>>>> da5e2bce
    args
#define END_DEFUN    \
    return ok;       \
  }

/* Define a non-user-visible function. */
#define DEFUN_NONINTERACTIVE(zile_func, c_func) \
  DEFUN(zile_func, c_func)
#define DEFUN_NONINTERACTIVE_ARGS(zile_func, c_func, args) \
  DEFUN_ARGS(zile_func, c_func, args)

/* String argument. */
#define STR_ARG(name) \
  const char *name = NULL; \
  bool free_ ## name = true;
#define STR_INIT(name)                          \
  if (!LUA_NIL (arglist) && !LUA_NIL (get_lists_next (arglist))) \
    { \
      name = get_lists_data (get_lists_next (arglist));   \
      arglist = get_lists_next (arglist);           \
      free_ ## name = false; \
    }
#define STR_FREE(name) \
  if (free_ ## name) \
    free ((char *) name);

/* Integer argument. */
#define INT_ARG(name) \
  long name = 1;
#define INT_INIT(name) \
  if (!LUA_NIL (arglist) && !LUA_NIL (get_lists_next (arglist))) \
    { \
      const char *s = get_lists_data (get_lists_next (arglist));  \
      arglist = get_lists_next (arglist);                   \
      name = strtol (s, NULL, 10); \
      if (name == LONG_MAX) \
        ok = leNIL; \
    }

/* Integer argument which can either be argument or uniarg. */
#define INT_OR_UNIARG(name) \
  long name = 1;            \
  bool noarg = false;
<<<<<<< HEAD
#define INT_OR_UNIARG_INIT(name)                                        \
  INT_INIT (name)                                                       \
  else                                                                  \
    {                                                                   \
      if (!(lastflag & FLAG_SET_UNIARG) && arglist != LUA_NOREF)        \
        noarg = true;                                                   \
      name = uniarg;                                                    \
=======
#define INT_OR_UNIARG_INIT(name)                             \
  INT_INIT (name)                                            \
  else                                                       \
    {                                                        \
      if (!(lastflag & FLAG_SET_UNIARG) && !is_uniarg &&     \
          (arglist == NULL || arglist->next == NULL))        \
        noarg = true;                                        \
      name = uniarg;                                         \
>>>>>>> da5e2bce
    }

/* Boolean argument. */
#define BOOL_ARG(name) \
  bool name = true;
#define BOOL_INIT(name) \
  if (!LUA_NIL (arglist) && !LUA_NIL (get_lists_next (arglist))) \
    { \
      const char *s = get_lists_data (get_lists_next (arglist)); \
      arglist = get_lists_next (arglist);                  \
      if (strcmp (s, "nil") == 0) \
        name = false; \
    }

/* Call an interactive function. */
#define FUNCALL(c_func)                         \
<<<<<<< HEAD
  F_ ## c_func (1, LUA_NOREF)

/* Call an interactive function with a universal argument. */
#define FUNCALL_ARG(c_func, uniarg)             \
  F_ ## c_func (uniarg, LUA_NOREF)
=======
  F_ ## c_func (1, false, leNIL)

/* Call an interactive function with a universal argument. */
#define FUNCALL_ARG(c_func, uniarg)             \
  F_ ## c_func (uniarg, true, leNIL)
>>>>>>> da5e2bce

/*--------------------------------------------------------------------------
 * Keyboard handling.
 *--------------------------------------------------------------------------*/

#define GETKEY_DELAYED                  0001
#define GETKEY_UNFILTERED               0002

/* Special value returned for invalid key codes, or when no key is pressed. */
#define KBD_NOKEY                       UINT_MAX

/* Key modifiers. */
#define KBD_CTRL                        01000
#define KBD_META                        02000

/* Common non-alphanumeric keys. */
#define KBD_CANCEL                      (KBD_CTRL | 'g')
#define KBD_TAB                         00402
#define KBD_RET                         00403
#define KBD_PGUP                        00404
#define KBD_PGDN                        00405
#define KBD_HOME                        00406
#define KBD_END                         00407
#define KBD_DEL                         00410
#define KBD_BS                          00411
#define KBD_INS                         00412
#define KBD_LEFT                        00413
#define KBD_RIGHT                       00414
#define KBD_UP                          00415
#define KBD_DOWN                        00416
#define KBD_F1                          00420
#define KBD_F2                          00421
#define KBD_F3                          00422
#define KBD_F4                          00423
#define KBD_F5                          00424
#define KBD_F6                          00425
#define KBD_F7                          00426
#define KBD_F8                          00427
#define KBD_F9                          00430
#define KBD_F10                         00431
#define KBD_F11                         00432
#define KBD_F12                         00433

/*--------------------------------------------------------------------------
 * Miscellaneous stuff.
 *--------------------------------------------------------------------------*/

/* Global flags, stored in thisflag and lastflag. */
#define FLAG_NEED_RESYNC	0001	/* A resync is required. */
#define FLAG_QUIT		0002	/* The user has asked to quit. */
#define FLAG_SET_UNIARG		0004	/* The last command modified the
                                           universal arg variable `uniarg'. */
#define FLAG_UNIARG_EMPTY	0010	/* Current universal arg is just C-u's
                                           with no number. */
#define FLAG_DEFINING_MACRO	0020	/* We are defining a macro. */

/*
 * Zile font codes
 */
#define FONT_NORMAL		0000
#define FONT_REVERSE		0001

/* Default waitkey pause in ds */
#define WAITKEY_DEFAULT 20

/* Avoid warnings about unused parameters. */
#undef GCC_UNUSED
#ifdef __GNUC__
#define GCC_UNUSED __attribute__ ((unused))
#else
#define GCC_UNUSED
#endif

#endif /* !ZILE_H */<|MERGE_RESOLUTION|>--- conflicted
+++ resolved
@@ -157,11 +157,7 @@
  * `uniarg' is the universal argument, if any, whose presence is
  * indicated by `is_uniarg'.
  */
-<<<<<<< HEAD
-typedef le (*Function) (long uniarg, le list);
-=======
-typedef le * (*Function) (long uniarg, bool is_uniarg, le * list);
->>>>>>> da5e2bce
+typedef le (*Function) (long uniarg, bool is_uniarg, le list);
 
 /* Turn a bool into a Lisp boolean */
 #define bool_to_lisp(b) ((b) ? leT : leNIL)
@@ -170,15 +166,9 @@
 #define DEFUN(zile_func, c_func) \
   DEFUN_ARGS(zile_func, c_func, )
 #define DEFUN_ARGS(zile_func, c_func, args) \
-<<<<<<< HEAD
-  le F_ ## c_func (long uniarg GCC_UNUSED, le arglist GCC_UNUSED)    \
-  {                                                                  \
-    le ok = leT;                                                     \
-=======
-  le * F_ ## c_func (long uniarg GCC_UNUSED, bool is_uniarg GCC_UNUSED, le *arglist GCC_UNUSED) \
+  le F_ ## c_func (long uniarg GCC_UNUSED, bool is_uniarg GCC_UNUSED, le arglist GCC_UNUSED) \
   {                                                                     \
-    le * ok = leT;                                                      \
->>>>>>> da5e2bce
+  le ok = leT;                                                          \
     args
 #define END_DEFUN    \
     return ok;       \
@@ -222,24 +212,14 @@
 #define INT_OR_UNIARG(name) \
   long name = 1;            \
   bool noarg = false;
-<<<<<<< HEAD
 #define INT_OR_UNIARG_INIT(name)                                        \
   INT_INIT (name)                                                       \
   else                                                                  \
     {                                                                   \
-      if (!(lastflag & FLAG_SET_UNIARG) && arglist != LUA_NOREF)        \
+      if (!(lastflag & FLAG_SET_UNIARG) && !is_uniarg &&                \
+          arglist != LUA_NOREF)                                         \
         noarg = true;                                                   \
       name = uniarg;                                                    \
-=======
-#define INT_OR_UNIARG_INIT(name)                             \
-  INT_INIT (name)                                            \
-  else                                                       \
-    {                                                        \
-      if (!(lastflag & FLAG_SET_UNIARG) && !is_uniarg &&     \
-          (arglist == NULL || arglist->next == NULL))        \
-        noarg = true;                                        \
-      name = uniarg;                                         \
->>>>>>> da5e2bce
     }
 
 /* Boolean argument. */
@@ -256,19 +236,11 @@
 
 /* Call an interactive function. */
 #define FUNCALL(c_func)                         \
-<<<<<<< HEAD
-  F_ ## c_func (1, LUA_NOREF)
+  F_ ## c_func (1, false, LUA_NOREF)
 
 /* Call an interactive function with a universal argument. */
 #define FUNCALL_ARG(c_func, uniarg)             \
-  F_ ## c_func (uniarg, LUA_NOREF)
-=======
-  F_ ## c_func (1, false, leNIL)
-
-/* Call an interactive function with a universal argument. */
-#define FUNCALL_ARG(c_func, uniarg)             \
-  F_ ## c_func (uniarg, true, leNIL)
->>>>>>> da5e2bce
+  F_ ## c_func (uniarg, true, LUA_NOREF)
 
 /*--------------------------------------------------------------------------
  * Keyboard handling.
