# Source Makefile.am
#
<<<<<<< HEAD
# Copyright (c) 1997, 1998, 1999, 2000, 2001, 2002, 2003, 2004, 2005, 2006, 2007, 2008, 2009, 2010, 2011 Free Software Foundation, Inc.
=======
# Copyright (c) 1997, 1998, 1999, 2000, 2001, 2002, 2003, 2004, 2005, 2006, 2007, 2008, 2009, 2010 Free Software Foundation, Inc.
>>>>>>> 833a3a43
#
# This file is part of GNU Zile.
#
# GNU Zile is free software; you can redistribute it and/or modify it
# under the terms of the GNU General Public License as published by
# the Free Software Foundation; either version 3, or (at your option)
# any later version.
#
# GNU Zile is distributed in the hope that it will be useful, but
# WITHOUT ANY WARRANTY; without even the implied warranty of
# MERCHANTABILITY or FITNESS FOR A PARTICULAR PURPOSE.  See the GNU
# General Public License for more details.
#
# You should have received a copy of the GNU General Public License
# along with GNU Zile; see the file COPYING.  If not, write to the
# Free Software Foundation, Fifth Floor, 51 Franklin Street, Boston,
# MA 02111-1301, USA.

LUA_ENV = LUA_INIT= LUA_PATH="$(srcdir)/?.lua"

bin_SCRIPTS = zile

<<<<<<< HEAD
zile_LUA =						\
	lib.lua						\
	history.lua					\
	lisp.lua					\
	tbl_vars.lua					\
	variables.lua					\
	main.lua					\
	basic.lua					\
	bind.lua					\
	buffer.lua					\
	completion.lua					\
	editfns.lua					\
	funcs.lua					\
	getkey.lua					\
	help.lua					\
	file.lua					\
	keycode.lua					\
	killring.lua					\
	line.lua					\
	macro.lua					\
	marker.lua					\
	minibuf.lua					\
	point.lua					\
	redisplay.lua					\
	registers.lua					\
	search.lua					\
	undo.lua					\
	window.lua					\
	term_curses.lua					\
	term_minibuf.lua				\
	term_redisplay.lua

LUA_RUNTIME =						\
	std.lua						\
	$(zile_LUA)
=======
zile_LDADD = $(LDADD) $(LIBOBJS)

zile_base_SOURCES =					\
	astr.c						\
	astr.h						\
	extern.h					\
	main.h						\
	tbl_vars.h					\
	eval.c						\
	lists.c						\
	lists.h						\
	lisp.c						\
	basic.c						\
	bind.c						\
	buffer.h					\
	buffer.c					\
	region.h					\
	completion.h					\
	completion.c					\
	editfns.c					\
	file.c						\
	funcs.c						\
	getkey.c					\
	help.c						\
	history.c					\
	keycode.c					\
	killring.c					\
	line.h						\
	line.c						\
	macro.c						\
	main.c						\
	marker.h					\
	marker.c					\
	minibuf.c					\
	point.c						\
	redisplay.c					\
	registers.c					\
	search.c					\
	undo.c						\
	variables.c					\
	window.h					\
	window.c					\
	term_minibuf.c					\
	term_redisplay.c				\
	term_curses.c

zile_SOURCES =						\
	$(zile_base_SOURCES)				\
	tbl_funcs.h					\
	tbl_opts.h.in

PERL_BUILDTIME = 					\
	Zile.pm						\
	mkfuncs.pl					\
	mkvars.pl

PRODUCTIONSOURCES =					\
	$(zile_base_SOURCES)				\
	tbl_opts.h.in					\
	$(PERL_BUILDTIME)				\
	Makefile.am ../Makefile.am ../configure.ac	\
	*.el
>>>>>>> 833a3a43

PRODUCTIONSOURCES =					\
	$(zile_SOURCES)					\
	$(zile_LUA)					\
	Makefile.am ../Makefile.am ../configure.ac	\
	*.el

<<<<<<< HEAD
LUA_CLIBS = posix curses bit rex_gnu

loadlua.lua: $(LUA_RUNTIME) Makefile.am
	echo "-- Generated file - do not edit!" > $@
	for i in $(LUA_CLIBS) $(LUA_RUNTIME); do echo 'require "'`echo $$i | sed -e 's/\\.lua$$//g'`'"' >> $@; done
=======
tbl_funcs.h: $(zile_base_SOURCES) mkfuncs.pl
	PACKAGE_NAME="$(PACKAGE_NAME)" $(PERL) -I$(srcdir) $(srcdir)/mkfuncs.pl $(srcdir) $(zile_base_SOURCES)

tbl_vars.h: tbl_vars.h.in mkvars.pl
	PACKAGE="$(PACKAGE)" $(PERL) -I$(srcdir) $(srcdir)/mkvars.pl $(srcdir)/tbl_vars.h.in
>>>>>>> 833a3a43

edit = sed \
	-e 's|@pkgdatadir[@]|$(pkgdatadir)|g'

zile: zile.lua loadlua.lua Makefile
	rm -f $@ $@.tmp
	$(edit) '$(srcdir)/$@.lua' >$@.tmp
	mv $@.tmp $@
	chmod +x $@

zile.1: zile zile.1.in Makefile
	rm -f $@ $@.tmp
	$(edit) '$(srcdir)/$@.in' >$@.tmp
	mv $@.tmp $@

zile.1.in: zile man-extras zile-help2man-wrapper
	builddir=$(builddir) $(HELP2MAN) --output=$@ --no-info --name="Zile Is Lossy Emacs" --include $(srcdir)/man-extras $(srcdir)/zile-help2man-wrapper

dist_pkgdata_DATA = dotzile-extra.el

dist_man_MANS = zile.1

CLEANFILES = $(bin_SCRIPTS)

DISTCLEANFILES = 					\
<<<<<<< HEAD
	zile.1

MAINTAINERCLEANFILES =					\
	loadlua.lua

CLOC = cloc --force-lang="C",h

TESTSOURCES = $(LISP_TESTS) $(LISP_TESTS_ZILE_ONLY) $(TESTSCRIPTS)

ALLSOURCES = $(TESTSOURCES) $(PRODUCTIONSOURCES)
=======
	tbl_funcs.h					\
	tbl_vars.h					\
	zile.1

CLOC = cloc --force-lang="C",h

TESTSOURCES = $(LISP_TESTS) $(LISP_TESTS_ZILE_ONLY)
>>>>>>> 833a3a43

loc:
	$(CLOC) $(PRODUCTIONSOURCES)

<<<<<<< HEAD
loc-tests:
	$(CLOC) $(TESTSOURCES)

loc-all:
	$(CLOC) $(ALLSOURCES)
=======
loc-all:
	$(CLOC) $(PRODUCTIONSOURCES) $(TESTSOURCES)
>>>>>>> 833a3a43

TESTS_VARS = srcdir=$(srcdir) builddir=$(builddir)
TESTS_ENVIRONMENT = $(TESTS_VARS)

TESTS = $(check_PROGRAMS)

check-local:
<<<<<<< HEAD
	echo $(LISP_TESTS) | $(TESTS_VARS) EMACS="$(EMACS)" xargs $(LUA) "$(srcdir)/run-lisp-tests.lua"
	echo $(LISP_TESTS_ZILE_ONLY) | $(TESTS_VARS) EMACS= xargs $(LUA) "$(srcdir)/run-lisp-tests.lua"

TESTSCRIPTS =						\
	run-lisp-tests.lua				\
	test-bad-argument
=======
	echo $(LISP_TESTS) | $(TESTS_VARS) EMACS="$(EMACS)" VALGRIND="$(VALGRIND)" xargs $(srcdir)/run-lisp-tests
	echo $(LISP_TESTS_ZILE_ONLY) | $(TESTS_VARS) EMACS= VALGRIND="$(VALGRIND)" xargs $(srcdir)/run-lisp-tests

check_PROGRAMS = astr

astr_CPPFLAGS = -DTEST -DSRCPATH="\"$(top_srcdir)/src\"" $(AM_CPPFLAGS)
astr_LDADD = $(LDADD)
>>>>>>> 833a3a43

# FIXME: Find a way of making these work
#	lisp-tests/disabled/*.el

# FIXME: Make these work in Emacs too
LISP_TESTS_ZILE_ONLY = $(srcdir)/lisp-tests/zile-only/*.el

LISP_TESTS = $(srcdir)/lisp-tests/*.el

<<<<<<< HEAD
LISP_TESTS_OUTPUTS =					\
	lisp-tests/backward_char.output			\
	lisp-tests/backward_delete_char.output		\
	lisp-tests/backward_kill_word.output		\
	lisp-tests/backward_paragraph.output		\
	lisp-tests/backward_sexp.output			\
	lisp-tests/backward_word.output			\
	lisp-tests/beginning_of_buffer.output		\
	lisp-tests/beginning_of_line.output		\
	lisp-tests/call_last_kbd_macro.output		\
	lisp-tests/capitalize_word.output		\
	lisp-tests/copy_region_as_kill.output		\
	lisp-tests/copy_to_register.output		\
	lisp-tests/delete_blank_lines.output		\
	lisp-tests/delete_char.output			\
	lisp-tests/delete_horizontal_space.output	\
	lisp-tests/delete_region.output			\
	lisp-tests/describe_bindings.output		\
	lisp-tests/describe_function.output		\
	lisp-tests/describe_key.output			\
	lisp-tests/describe_variable.output		\
	lisp-tests/downcase_region.output		\
	lisp-tests/downcase_word.output			\
	lisp-tests/end_of_buffer.output			\
	lisp-tests/end_of_line.output			\
	lisp-tests/exchange_point_and_mark.output	\
	lisp-tests/execute_extended_command.output	\
	lisp-tests/fill_paragraph.output		\
	lisp-tests/forward_char.output			\
	lisp-tests/forward_line.output			\
	lisp-tests/forward_paragraph.output		\
	lisp-tests/forward_sexp.output			\
	lisp-tests/forward_word.output			\
	lisp-tests/global_set_key.output		\
	lisp-tests/goto_char.output			\
	lisp-tests/goto_line.output			\
	lisp-tests/indent_for_tab_command.output	\
	lisp-tests/indent_relative.output		\
	lisp-tests/insert_buffer.output			\
	lisp-tests/insert_char.output			\
	lisp-tests/insert_file.output			\
	lisp-tests/isearch_backward.output		\
	lisp-tests/isearch_backward_regexp.output	\
	lisp-tests/isearch_forward.output		\
	lisp-tests/isearch_forward_regexp.output	\
	lisp-tests/just_one_space.output		\
	lisp-tests/keyboard_quit.output			\
	lisp-tests/kill_buffer.output			\
	lisp-tests/kill_line.output			\
	lisp-tests/kill_region.output			\
	lisp-tests/kill_sexp.output			\
	lisp-tests/kill_word.output			\
	lisp-tests/list_buffers.output			\
	lisp-tests/list_registers.output		\
	lisp-tests/mark_paragraph.output		\
	lisp-tests/mark_sexp.output			\
	lisp-tests/mark_whole_buffer.output		\
	lisp-tests/mark_word.output			\
	lisp-tests/name_last_kbd_macro.output		\
	lisp-tests/newline.output			\
	lisp-tests/newline_and_indent.output		\
	lisp-tests/next_line.output			\
	lisp-tests/open_line.output			\
	lisp-tests/overwrite_mode.output		\
	lisp-tests/previous_line.output			\
	lisp-tests/query_replace.output			\
	lisp-tests/quoted_insert.output			\
	lisp-tests/save_some_buffers.output		\
	lisp-tests/scroll_down.output			\
	lisp-tests/scroll_up.output			\
	lisp-tests/search_backward.output		\
	lisp-tests/search_backward_regexp.output	\
	lisp-tests/search_forward.output		\
	lisp-tests/search_forward_regexp.output		\
	lisp-tests/set_fill_column.output		\
	lisp-tests/set_variable.output			\
	lisp-tests/shell_command.output			\
	lisp-tests/shell_command_on_region.output	\
	lisp-tests/switch_to_buffer.output		\
	lisp-tests/tab_to_tab_stop.output		\
	lisp-tests/tabify.output			\
	lisp-tests/toggle_read_only.output		\
	lisp-tests/transient_mark_mode.output		\
	lisp-tests/transpose_chars.output		\
	lisp-tests/transpose_lines.output		\
	lisp-tests/transpose_sexps.output		\
	lisp-tests/transpose_words.output		\
	lisp-tests/undo.output				\
	lisp-tests/universal_argument.output		\
	lisp-tests/untabify.output			\
	lisp-tests/upcase_region.output			\
	lisp-tests/upcase_word.output			\
	lisp-tests/yank.output				\
	lisp-tests/setq_nonexistent_variable.output

EXTRA_DIST =						\
	$(zile_LUA)					\
	zile.lua.in					\
	std.lua						\
=======
LISP_TESTS_OUTPUTS = $(srcdir)/lisp-tests/*.output $(srcdir)/lisp-tests/zile-only/*.output

EXTRA_DIST =						\
	$(PERL_BUILDTIME)				\
>>>>>>> 833a3a43
	$(LISP_TESTS)					\
	$(LISP_TESTS_ZILE_ONLY)				\
	$(LISP_TESTS_OUTPUTS)				\
	lisp-tests/test.input				\
<<<<<<< HEAD
	$(TESTSCRIPTS)					\
	quit.el						\
=======
	run-lisp-tests					\
	test-bad-argument				\
	quit.el						\
	tbl_opts.h.in					\
	tbl_vars.h.in					\
>>>>>>> 833a3a43
	man-extras					\
	zile.1.in					\
	zile-help2man-wrapper<|MERGE_RESOLUTION|>--- conflicted
+++ resolved
@@ -1,10 +1,6 @@
 # Source Makefile.am
 #
-<<<<<<< HEAD
 # Copyright (c) 1997, 1998, 1999, 2000, 2001, 2002, 2003, 2004, 2005, 2006, 2007, 2008, 2009, 2010, 2011 Free Software Foundation, Inc.
-=======
-# Copyright (c) 1997, 1998, 1999, 2000, 2001, 2002, 2003, 2004, 2005, 2006, 2007, 2008, 2009, 2010 Free Software Foundation, Inc.
->>>>>>> 833a3a43
 #
 # This file is part of GNU Zile.
 #
@@ -27,7 +23,6 @@
 
 bin_SCRIPTS = zile
 
-<<<<<<< HEAD
 zile_LUA =						\
 	lib.lua						\
 	history.lua					\
@@ -63,70 +58,6 @@
 LUA_RUNTIME =						\
 	std.lua						\
 	$(zile_LUA)
-=======
-zile_LDADD = $(LDADD) $(LIBOBJS)
-
-zile_base_SOURCES =					\
-	astr.c						\
-	astr.h						\
-	extern.h					\
-	main.h						\
-	tbl_vars.h					\
-	eval.c						\
-	lists.c						\
-	lists.h						\
-	lisp.c						\
-	basic.c						\
-	bind.c						\
-	buffer.h					\
-	buffer.c					\
-	region.h					\
-	completion.h					\
-	completion.c					\
-	editfns.c					\
-	file.c						\
-	funcs.c						\
-	getkey.c					\
-	help.c						\
-	history.c					\
-	keycode.c					\
-	killring.c					\
-	line.h						\
-	line.c						\
-	macro.c						\
-	main.c						\
-	marker.h					\
-	marker.c					\
-	minibuf.c					\
-	point.c						\
-	redisplay.c					\
-	registers.c					\
-	search.c					\
-	undo.c						\
-	variables.c					\
-	window.h					\
-	window.c					\
-	term_minibuf.c					\
-	term_redisplay.c				\
-	term_curses.c
-
-zile_SOURCES =						\
-	$(zile_base_SOURCES)				\
-	tbl_funcs.h					\
-	tbl_opts.h.in
-
-PERL_BUILDTIME = 					\
-	Zile.pm						\
-	mkfuncs.pl					\
-	mkvars.pl
-
-PRODUCTIONSOURCES =					\
-	$(zile_base_SOURCES)				\
-	tbl_opts.h.in					\
-	$(PERL_BUILDTIME)				\
-	Makefile.am ../Makefile.am ../configure.ac	\
-	*.el
->>>>>>> 833a3a43
 
 PRODUCTIONSOURCES =					\
 	$(zile_SOURCES)					\
@@ -134,19 +65,11 @@
 	Makefile.am ../Makefile.am ../configure.ac	\
 	*.el
 
-<<<<<<< HEAD
 LUA_CLIBS = posix curses bit rex_gnu
 
 loadlua.lua: $(LUA_RUNTIME) Makefile.am
 	echo "-- Generated file - do not edit!" > $@
 	for i in $(LUA_CLIBS) $(LUA_RUNTIME); do echo 'require "'`echo $$i | sed -e 's/\\.lua$$//g'`'"' >> $@; done
-=======
-tbl_funcs.h: $(zile_base_SOURCES) mkfuncs.pl
-	PACKAGE_NAME="$(PACKAGE_NAME)" $(PERL) -I$(srcdir) $(srcdir)/mkfuncs.pl $(srcdir) $(zile_base_SOURCES)
-
-tbl_vars.h: tbl_vars.h.in mkvars.pl
-	PACKAGE="$(PACKAGE)" $(PERL) -I$(srcdir) $(srcdir)/mkvars.pl $(srcdir)/tbl_vars.h.in
->>>>>>> 833a3a43
 
 edit = sed \
 	-e 's|@pkgdatadir[@]|$(pkgdatadir)|g'
@@ -172,7 +95,6 @@
 CLEANFILES = $(bin_SCRIPTS)
 
 DISTCLEANFILES = 					\
-<<<<<<< HEAD
 	zile.1
 
 MAINTAINERCLEANFILES =					\
@@ -183,29 +105,15 @@
 TESTSOURCES = $(LISP_TESTS) $(LISP_TESTS_ZILE_ONLY) $(TESTSCRIPTS)
 
 ALLSOURCES = $(TESTSOURCES) $(PRODUCTIONSOURCES)
-=======
-	tbl_funcs.h					\
-	tbl_vars.h					\
-	zile.1
-
-CLOC = cloc --force-lang="C",h
-
-TESTSOURCES = $(LISP_TESTS) $(LISP_TESTS_ZILE_ONLY)
->>>>>>> 833a3a43
 
 loc:
 	$(CLOC) $(PRODUCTIONSOURCES)
 
-<<<<<<< HEAD
 loc-tests:
 	$(CLOC) $(TESTSOURCES)
 
 loc-all:
 	$(CLOC) $(ALLSOURCES)
-=======
-loc-all:
-	$(CLOC) $(PRODUCTIONSOURCES) $(TESTSOURCES)
->>>>>>> 833a3a43
 
 TESTS_VARS = srcdir=$(srcdir) builddir=$(builddir)
 TESTS_ENVIRONMENT = $(TESTS_VARS)
@@ -213,22 +121,12 @@
 TESTS = $(check_PROGRAMS)
 
 check-local:
-<<<<<<< HEAD
 	echo $(LISP_TESTS) | $(TESTS_VARS) EMACS="$(EMACS)" xargs $(LUA) "$(srcdir)/run-lisp-tests.lua"
 	echo $(LISP_TESTS_ZILE_ONLY) | $(TESTS_VARS) EMACS= xargs $(LUA) "$(srcdir)/run-lisp-tests.lua"
 
 TESTSCRIPTS =						\
 	run-lisp-tests.lua				\
 	test-bad-argument
-=======
-	echo $(LISP_TESTS) | $(TESTS_VARS) EMACS="$(EMACS)" VALGRIND="$(VALGRIND)" xargs $(srcdir)/run-lisp-tests
-	echo $(LISP_TESTS_ZILE_ONLY) | $(TESTS_VARS) EMACS= VALGRIND="$(VALGRIND)" xargs $(srcdir)/run-lisp-tests
-
-check_PROGRAMS = astr
-
-astr_CPPFLAGS = -DTEST -DSRCPATH="\"$(top_srcdir)/src\"" $(AM_CPPFLAGS)
-astr_LDADD = $(LDADD)
->>>>>>> 833a3a43
 
 # FIXME: Find a way of making these work
 #	lisp-tests/disabled/*.el
@@ -238,126 +136,18 @@
 
 LISP_TESTS = $(srcdir)/lisp-tests/*.el
 
-<<<<<<< HEAD
-LISP_TESTS_OUTPUTS =					\
-	lisp-tests/backward_char.output			\
-	lisp-tests/backward_delete_char.output		\
-	lisp-tests/backward_kill_word.output		\
-	lisp-tests/backward_paragraph.output		\
-	lisp-tests/backward_sexp.output			\
-	lisp-tests/backward_word.output			\
-	lisp-tests/beginning_of_buffer.output		\
-	lisp-tests/beginning_of_line.output		\
-	lisp-tests/call_last_kbd_macro.output		\
-	lisp-tests/capitalize_word.output		\
-	lisp-tests/copy_region_as_kill.output		\
-	lisp-tests/copy_to_register.output		\
-	lisp-tests/delete_blank_lines.output		\
-	lisp-tests/delete_char.output			\
-	lisp-tests/delete_horizontal_space.output	\
-	lisp-tests/delete_region.output			\
-	lisp-tests/describe_bindings.output		\
-	lisp-tests/describe_function.output		\
-	lisp-tests/describe_key.output			\
-	lisp-tests/describe_variable.output		\
-	lisp-tests/downcase_region.output		\
-	lisp-tests/downcase_word.output			\
-	lisp-tests/end_of_buffer.output			\
-	lisp-tests/end_of_line.output			\
-	lisp-tests/exchange_point_and_mark.output	\
-	lisp-tests/execute_extended_command.output	\
-	lisp-tests/fill_paragraph.output		\
-	lisp-tests/forward_char.output			\
-	lisp-tests/forward_line.output			\
-	lisp-tests/forward_paragraph.output		\
-	lisp-tests/forward_sexp.output			\
-	lisp-tests/forward_word.output			\
-	lisp-tests/global_set_key.output		\
-	lisp-tests/goto_char.output			\
-	lisp-tests/goto_line.output			\
-	lisp-tests/indent_for_tab_command.output	\
-	lisp-tests/indent_relative.output		\
-	lisp-tests/insert_buffer.output			\
-	lisp-tests/insert_char.output			\
-	lisp-tests/insert_file.output			\
-	lisp-tests/isearch_backward.output		\
-	lisp-tests/isearch_backward_regexp.output	\
-	lisp-tests/isearch_forward.output		\
-	lisp-tests/isearch_forward_regexp.output	\
-	lisp-tests/just_one_space.output		\
-	lisp-tests/keyboard_quit.output			\
-	lisp-tests/kill_buffer.output			\
-	lisp-tests/kill_line.output			\
-	lisp-tests/kill_region.output			\
-	lisp-tests/kill_sexp.output			\
-	lisp-tests/kill_word.output			\
-	lisp-tests/list_buffers.output			\
-	lisp-tests/list_registers.output		\
-	lisp-tests/mark_paragraph.output		\
-	lisp-tests/mark_sexp.output			\
-	lisp-tests/mark_whole_buffer.output		\
-	lisp-tests/mark_word.output			\
-	lisp-tests/name_last_kbd_macro.output		\
-	lisp-tests/newline.output			\
-	lisp-tests/newline_and_indent.output		\
-	lisp-tests/next_line.output			\
-	lisp-tests/open_line.output			\
-	lisp-tests/overwrite_mode.output		\
-	lisp-tests/previous_line.output			\
-	lisp-tests/query_replace.output			\
-	lisp-tests/quoted_insert.output			\
-	lisp-tests/save_some_buffers.output		\
-	lisp-tests/scroll_down.output			\
-	lisp-tests/scroll_up.output			\
-	lisp-tests/search_backward.output		\
-	lisp-tests/search_backward_regexp.output	\
-	lisp-tests/search_forward.output		\
-	lisp-tests/search_forward_regexp.output		\
-	lisp-tests/set_fill_column.output		\
-	lisp-tests/set_variable.output			\
-	lisp-tests/shell_command.output			\
-	lisp-tests/shell_command_on_region.output	\
-	lisp-tests/switch_to_buffer.output		\
-	lisp-tests/tab_to_tab_stop.output		\
-	lisp-tests/tabify.output			\
-	lisp-tests/toggle_read_only.output		\
-	lisp-tests/transient_mark_mode.output		\
-	lisp-tests/transpose_chars.output		\
-	lisp-tests/transpose_lines.output		\
-	lisp-tests/transpose_sexps.output		\
-	lisp-tests/transpose_words.output		\
-	lisp-tests/undo.output				\
-	lisp-tests/universal_argument.output		\
-	lisp-tests/untabify.output			\
-	lisp-tests/upcase_region.output			\
-	lisp-tests/upcase_word.output			\
-	lisp-tests/yank.output				\
-	lisp-tests/setq_nonexistent_variable.output
+LISP_TESTS_OUTPUTS = $(srcdir)/lisp-tests/*.output $(srcdir)/lisp-tests/zile-only/*.output
 
 EXTRA_DIST =						\
 	$(zile_LUA)					\
 	zile.lua.in					\
 	std.lua						\
-=======
-LISP_TESTS_OUTPUTS = $(srcdir)/lisp-tests/*.output $(srcdir)/lisp-tests/zile-only/*.output
-
-EXTRA_DIST =						\
-	$(PERL_BUILDTIME)				\
->>>>>>> 833a3a43
 	$(LISP_TESTS)					\
 	$(LISP_TESTS_ZILE_ONLY)				\
 	$(LISP_TESTS_OUTPUTS)				\
 	lisp-tests/test.input				\
-<<<<<<< HEAD
 	$(TESTSCRIPTS)					\
 	quit.el						\
-=======
-	run-lisp-tests					\
-	test-bad-argument				\
-	quit.el						\
-	tbl_opts.h.in					\
-	tbl_vars.h.in					\
->>>>>>> 833a3a43
 	man-extras					\
 	zile.1.in					\
 	zile-help2man-wrapper