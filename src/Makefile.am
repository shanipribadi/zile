# Source Makefile.am
#
# Copyright (c) 1997, 1998, 1999, 2000, 2001, 2002, 2003, 2004, 2005, 2006, 2007, 2008, 2009, 2010 Free Software Foundation, Inc.
#
# This file is part of GNU Zile.
#
# GNU Zile is free software; you can redistribute it and/or modify it
# under the terms of the GNU General Public License as published by
# the Free Software Foundation; either version 3, or (at your option)
# any later version.
#
# GNU Zile is distributed in the hope that it will be useful, but
# WITHOUT ANY WARRANTY; without even the implied warranty of
# MERCHANTABILITY or FITNESS FOR A PARTICULAR PURPOSE.  See the GNU
# General Public License for more details.
#
# You should have received a copy of the GNU General Public License
# along with GNU Zile; see the file COPYING.  If not, write to the
# Free Software Foundation, Fifth Floor, 51 Franklin Street, Boston,
# MA 02111-1301, USA.

AM_CPPFLAGS = $(LUA_INCLUDE) -I$(top_builddir)/lib -I$(top_srcdir)/lib -DPATH_DATA="\"$(pkgdatadir)\""
LDADD = $(top_builddir)/lib/libgnu.a $(LIB_EACCESS) $(LIBINTL) $(LUA_LIB)

bin_PROGRAMS = zile

zile_LDADD = $(LDADD) $(LIBOBJS)

zile_BASE_SOURCES =					\
	lua.c						\
	extern.h					\
	main.c

zile_SOURCES =						\
	$(zile_BASE_SOURCES)				\
<<<<<<< HEAD
	lcurses.c
=======
	tbl_opts.h.in

LUA_STD = std.lua
>>>>>>> c55c77ef

zile_LUA =						\
	lisp.lua					\
	tbl_vars.lua					\
	variables.lua					\
	main.lua					\
	basic.lua					\
	bind.lua					\
	buffer.lua					\
	completion.lua					\
	editfns.lua					\
	funcs.lua					\
	getkey.lua					\
	help.lua					\
	history.lua					\
	file.lua					\
	keycode.lua					\
	killring.lua					\
	line.lua					\
	macro.lua					\
	marker.lua					\
	minibuf.lua					\
	point.lua					\
	redisplay.lua					\
	registers.lua					\
	search.lua					\
	undo.lua					\
	window.lua					\
	term_curses.lua					\
	term_minibuf.lua				\
	term_redisplay.lua

LUA_RUNTIME =						\
	std.lua						\
	$(zile_LUA)

LUA_BUILDTIME =						\
	lib.lua						\
	texinfo.lua

LUA_BUILDSCRIPTS = 					\
	mkloadlua.lua

PRODUCTIONSOURCES =					\
	$(zile_BASE_SOURCES)				\
	$(LUA_BUILDTIME)				\
	$(zile_LUA)					\
	$(LUA_BUILDSCRIPTS)				\
	Makefile.am ../Makefile.am ../configure.ac	\
	*.el

main.c:	loadlua.lua

LUA_CLIBS = posix curses bit rex_gnu

loadlua.lua: $(LUA_RUNTIME) mkloadlua.lua
	LUA_INIT= LUA_PATH="$(srcdir)/?.lua" $(LUA) -e 'PACKAGE_NAME="$(PACKAGE_NAME)"' $(srcdir)/mkloadlua.lua $(LUA_CLIBS) $(LUA_RUNTIME)

edit = sed \
	-e 's|@pkgdatadir[@]|$(pkgdatadir)|g'

zile.1: zile.1.in Makefile
	rm -f $@ $@.tmp
	$(edit) '$(srcdir)/$@.in' >$@.tmp
	mv $@.tmp $@

zile.1.in: main.c man-extras zile-help2man-wrapper
	builddir=$(builddir) $(HELP2MAN) --output=$@ --no-info --name="Zile Is Lossy Emacs" --include $(srcdir)/man-extras $(srcdir)/zile-help2man-wrapper

dist_pkgdata_DATA = dotzile-extra.el

dist_man_MANS = zile.1

DISTCLEANFILES = 					\
	zile.1

MAINTAINERCLEANFILES =					\
	loadlua.lua

CLOC = cloc --force-lang="C",h

TESTSOURCES = $(LISP_TESTS) $(LISP_TESTS_ZILE_ONLY) $(TESTSCRIPTS)

ALLSOURCES = $(TESTSOURCES) $(PRODUCTIONSOURCES)

loc:
	$(CLOC) $(PRODUCTIONSOURCES)

loc-tests:
	$(CLOC) $(TESTSOURCES)

loc-all:
	$(CLOC) $(ALLSOURCES)

TESTS_VARS = srcdir=$(srcdir) builddir=$(builddir)
TESTS_ENVIRONMENT = $(TESTS_VARS)

TESTS = $(check_PROGRAMS)

check-local:
	echo $(LISP_TESTS) | $(TESTS_VARS) EMACS="$(EMACS)" xargs $(srcdir)/run-lisp-tests
	echo $(LISP_TESTS_ZILE_ONLY) | $(TESTS_VARS) EMACS= xargs $(srcdir)/run-lisp-tests

TESTSCRIPTS =						\
	run-lisp-tests					\
	test-bad-argument

# FIXME: Find a way of making these work
#	lisp-tests/scroll_down.el			\
#	lisp-tests/scroll_up.el				\
#

# FIXME: Make these work in Emacs too
LISP_TESTS_ZILE_ONLY =					\
	lisp-tests/call_last_kbd_macro.el		\
	lisp-tests/keyboard_quit.el			\
	lisp-tests/list_buffers.el			\
	lisp-tests/name_last_kbd_macro.el		\
	lisp-tests/undo.el

LISP_TESTS =						\
	lisp-tests/backward_char.el			\
	lisp-tests/backward_delete_char.el		\
	lisp-tests/backward_kill_word.el		\
	lisp-tests/backward_paragraph.el		\
	lisp-tests/backward_sexp.el			\
	lisp-tests/backward_word.el			\
	lisp-tests/beginning_of_buffer.el		\
	lisp-tests/beginning_of_line.el			\
	lisp-tests/capitalize_word.el			\
	lisp-tests/copy_region_as_kill.el		\
	lisp-tests/copy_to_register.el			\
	lisp-tests/delete_blank_lines.el		\
	lisp-tests/delete_char.el			\
	lisp-tests/delete_horizontal_space.el		\
	lisp-tests/delete_region.el			\
	lisp-tests/describe_bindings.el			\
	lisp-tests/describe_function.el			\
	lisp-tests/describe_key.el			\
	lisp-tests/describe_variable.el			\
	lisp-tests/downcase_region.el			\
	lisp-tests/downcase_word.el			\
	lisp-tests/end_of_buffer.el			\
	lisp-tests/end_of_line.el			\
	lisp-tests/exchange_point_and_mark.el		\
	lisp-tests/execute_extended_command.el		\
	lisp-tests/fill_paragraph.el			\
	lisp-tests/forward_char.el			\
	lisp-tests/forward_line.el			\
	lisp-tests/forward_paragraph.el			\
	lisp-tests/forward_sexp.el			\
	lisp-tests/forward_word.el			\
	lisp-tests/global_set_key.el			\
	lisp-tests/goto_char.el				\
	lisp-tests/goto_line.el				\
	lisp-tests/indent_for_tab_command.el		\
	lisp-tests/indent_relative.el			\
	lisp-tests/insert_buffer.el			\
	lisp-tests/insert_char.el			\
	lisp-tests/insert_file.el			\
	lisp-tests/isearch_backward.el			\
	lisp-tests/isearch_backward_regexp.el		\
	lisp-tests/isearch_forward.el			\
	lisp-tests/isearch_forward_regexp.el		\
	lisp-tests/just_one_space.el			\
	lisp-tests/kill_buffer.el			\
	lisp-tests/kill_line.el				\
	lisp-tests/kill_region.el			\
	lisp-tests/kill_sexp.el				\
	lisp-tests/kill_word.el				\
	lisp-tests/list_registers.el			\
	lisp-tests/mark_paragraph.el			\
	lisp-tests/mark_sexp.el				\
	lisp-tests/mark_whole_buffer.el			\
	lisp-tests/mark_word.el				\
	lisp-tests/newline.el				\
	lisp-tests/newline_and_indent.el		\
	lisp-tests/next_line.el				\
	lisp-tests/open_line.el				\
	lisp-tests/overwrite_mode.el			\
	lisp-tests/previous_line.el			\
	lisp-tests/query_replace.el			\
	lisp-tests/quoted_insert.el			\
	lisp-tests/save_some_buffers.el			\
	lisp-tests/search_backward.el			\
	lisp-tests/search_backward_regexp.el		\
	lisp-tests/search_forward.el			\
	lisp-tests/search_forward_regexp.el		\
	lisp-tests/set_fill_column.el			\
	lisp-tests/set_variable.el			\
	lisp-tests/shell_command.el			\
	lisp-tests/shell_command_on_region.el		\
	lisp-tests/switch_to_buffer.el			\
	lisp-tests/tab_to_tab_stop.el			\
	lisp-tests/tabify.el				\
	lisp-tests/toggle_read_only.el			\
	lisp-tests/transient_mark_mode.el		\
	lisp-tests/transpose_chars.el			\
	lisp-tests/transpose_lines.el			\
	lisp-tests/transpose_sexps.el			\
	lisp-tests/transpose_words.el			\
	lisp-tests/universal_argument.el		\
	lisp-tests/untabify.el				\
	lisp-tests/upcase_region.el			\
	lisp-tests/upcase_word.el			\
	lisp-tests/yank.el				\
	lisp-tests/setq_nonexistent_variable.el

LISP_TESTS_OUTPUTS =					\
	lisp-tests/backward_char.output			\
	lisp-tests/backward_delete_char.output		\
	lisp-tests/backward_kill_word.output		\
	lisp-tests/backward_paragraph.output		\
	lisp-tests/backward_sexp.output			\
	lisp-tests/backward_word.output			\
	lisp-tests/beginning_of_buffer.output		\
	lisp-tests/beginning_of_line.output		\
	lisp-tests/call_last_kbd_macro.output		\
	lisp-tests/capitalize_word.output		\
	lisp-tests/copy_region_as_kill.output		\
	lisp-tests/copy_to_register.output		\
	lisp-tests/delete_blank_lines.output		\
	lisp-tests/delete_char.output			\
	lisp-tests/delete_horizontal_space.output	\
	lisp-tests/delete_region.output			\
	lisp-tests/describe_bindings.output		\
	lisp-tests/describe_function.output		\
	lisp-tests/describe_key.output			\
	lisp-tests/describe_variable.output		\
	lisp-tests/downcase_region.output		\
	lisp-tests/downcase_word.output			\
	lisp-tests/end_of_buffer.output			\
	lisp-tests/end_of_line.output			\
	lisp-tests/exchange_point_and_mark.output	\
	lisp-tests/execute_extended_command.output	\
	lisp-tests/fill_paragraph.output		\
	lisp-tests/forward_char.output			\
	lisp-tests/forward_line.output			\
	lisp-tests/forward_paragraph.output		\
	lisp-tests/forward_sexp.output			\
	lisp-tests/forward_word.output			\
	lisp-tests/global_set_key.output		\
	lisp-tests/goto_char.output			\
	lisp-tests/goto_line.output			\
	lisp-tests/indent_for_tab_command.output	\
	lisp-tests/indent_relative.output		\
	lisp-tests/insert_buffer.output			\
	lisp-tests/insert_char.output			\
	lisp-tests/insert_file.output			\
	lisp-tests/isearch_backward.output		\
	lisp-tests/isearch_backward_regexp.output	\
	lisp-tests/isearch_forward.output		\
	lisp-tests/isearch_forward_regexp.output	\
	lisp-tests/just_one_space.output		\
	lisp-tests/keyboard_quit.output			\
	lisp-tests/kill_buffer.output			\
	lisp-tests/kill_line.output			\
	lisp-tests/kill_region.output			\
	lisp-tests/kill_sexp.output			\
	lisp-tests/kill_word.output			\
	lisp-tests/list_buffers.output			\
	lisp-tests/list_registers.output		\
	lisp-tests/mark_paragraph.output		\
	lisp-tests/mark_sexp.output			\
	lisp-tests/mark_whole_buffer.output		\
	lisp-tests/mark_word.output			\
	lisp-tests/name_last_kbd_macro.output		\
	lisp-tests/newline.output			\
	lisp-tests/newline_and_indent.output		\
	lisp-tests/next_line.output			\
	lisp-tests/open_line.output			\
	lisp-tests/overwrite_mode.output		\
	lisp-tests/previous_line.output			\
	lisp-tests/query_replace.output			\
	lisp-tests/quoted_insert.output			\
	lisp-tests/save_some_buffers.output		\
	lisp-tests/scroll_down.output			\
	lisp-tests/scroll_up.output			\
	lisp-tests/search_backward.output		\
	lisp-tests/search_backward_regexp.output	\
	lisp-tests/search_forward.output		\
	lisp-tests/search_forward_regexp.output		\
	lisp-tests/set_fill_column.output		\
	lisp-tests/set_variable.output			\
	lisp-tests/shell_command.output			\
	lisp-tests/shell_command_on_region.output	\
	lisp-tests/switch_to_buffer.output		\
	lisp-tests/tab_to_tab_stop.output		\
	lisp-tests/tabify.output			\
	lisp-tests/toggle_read_only.output		\
	lisp-tests/transient_mark_mode.output		\
	lisp-tests/transpose_chars.output		\
	lisp-tests/transpose_lines.output		\
	lisp-tests/transpose_sexps.output		\
	lisp-tests/transpose_words.output		\
	lisp-tests/undo.output				\
	lisp-tests/universal_argument.output		\
	lisp-tests/untabify.output			\
	lisp-tests/upcase_region.output			\
	lisp-tests/upcase_word.output			\
	lisp-tests/yank.output				\
	lisp-tests/setq_nonexistent_variable.output

EXTRA_DIST =						\
	$(zile_LUA)					\
	std.lua						\
	$(LUA_BUILDTIME)				\
	$(LUA_BUILDSCRIPTS)				\
	$(LISP_TESTS)					\
	$(LISP_TESTS_ZILE_ONLY)				\
	$(LISP_TESTS_OUTPUTS)				\
	lisp-tests/test.input				\
	$(TESTSCRIPTS)					\
	quit.el						\
	man-extras					\
	zile.1.in					\
	zile-help2man-wrapper<|MERGE_RESOLUTION|>--- conflicted
+++ resolved
@@ -33,13 +33,7 @@
 
 zile_SOURCES =						\
 	$(zile_BASE_SOURCES)				\
-<<<<<<< HEAD
-	lcurses.c
-=======
 	tbl_opts.h.in
-
-LUA_STD = std.lua
->>>>>>> c55c77ef
 
 zile_LUA =						\
 	lisp.lua					\
