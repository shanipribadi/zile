--- conflicted
+++ resolved
@@ -282,17 +282,7 @@
     }
 
   if (ok == leT)
-<<<<<<< HEAD
-    {
-      astr as = astr_new ();
-      astr_afmt (as, "(set-variable \"fill-column\" \"%s\")", buf);
-      CLUE_SET (L, lisp, string, astr_cstr (as));
-      CLUE_DO (L, "lisp_loadstring (lisp)");
-      astr_delete (as);
-    }
-=======
     set_variable ("fill-column", buf);
->>>>>>> 4b766d52
 
   if (LUA_NIL (arglist))
     free (buf);
