/* Undo facility functions

   Copyright (c) 1997, 1998, 1999, 2000, 2001, 2002, 2003, 2004, 2008, 2009, 2010 Free Software Foundation, Inc.

   This file is part of GNU Zile.

   GNU Zile is free software; you can redistribute it and/or modify it
   under the terms of the GNU General Public License as published by
   the Free Software Foundation; either version 3, or (at your option)
   any later version.

   GNU Zile is distributed in the hope that it will be useful, but
   WITHOUT ANY WARRANTY; without even the implied warranty of
   MERCHANTABILITY or FITNESS FOR A PARTICULAR PURPOSE.  See the GNU
   General Public License for more details.

   You should have received a copy of the GNU General Public License
   along with GNU Zile; see the file COPYING.  If not, write to the
   Free Software Foundation, Fifth Floor, 51 Franklin Street, Boston,
   MA 02111-1301, USA.  */

#include "config.h"

#include <stdarg.h>
#include <stdio.h>
#include <stdlib.h>
#include <string.h>

#include "main.h"
#include "extern.h"

/*
 * Undo action
 */
<<<<<<< HEAD
#define FIELD(cty, lty, field)                  \
  static LUA_GETTER (undo, cty, lty, field)     \
  static LUA_SETTER (undo, cty, lty, field)
#define TABLE_FIELD(field)                            \
  static LUA_TABLE_GETTER (undo, field)               \
  static LUA_TABLE_SETTER (undo, field)
=======
struct Undo
{
  /* Next undo delta in list. */
  Undo *next;

  /* The type of undo delta. */
  int type;

  /* Location of the undo delta. Stored as a numeric position because
     line pointers can change. */
  size_t n, o;

  /* Flag indicating that reverting this undo leaves the buffer
     in an unchanged state. */
  bool unchanged;
>>>>>>> 480879d8

#include "undo.h"
#undef FIELD
#undef TABLE_FIELD

/* Setting this variable to true stops undo_save saving the given
   information. */
int undo_nosave = false;

/* This variable is set to true when an undo is in execution. */
static int doing_undo = false;

/*
 * Save a reverse delta for doing undo.
 */
void
undo_save (int type, int pt, size_t osize, size_t size)
{
  int up;

  if (get_buffer_noundo (cur_bp) || undo_nosave)
    return;

<<<<<<< HEAD
  lua_newtable (L);
  up = luaL_ref (L, LUA_REGISTRYINDEX);
  set_undo_type (up, type);
  set_undo_pt (up, point_copy (pt));
=======
  up = (Undo *) XZALLOC (Undo);
  up->type = type;
  up->n = pt.n;
  up->o = pt.o;
>>>>>>> 480879d8
  if (!get_buffer_modified (cur_bp))
    set_undo_unchanged (up, true);

  if (type == UNDO_REPLACE_BLOCK)
    {
<<<<<<< HEAD
      set_undo_osize (up, osize);
      set_undo_size (up, size);
      set_undo_text (up, copy_text_block (point_copy (pt), osize));
=======
      Line * lp = get_buffer_pt (cur_bp).p;
      size_t n = get_buffer_pt (cur_bp).n;

      if (n > pt.n)
        do
          lp = get_line_prev (lp);
        while (--n > pt.n);
      else if (n < pt.n)
        do
          lp = get_line_next (lp);
        while (++n < pt.n);

      pt.p = lp;
      up->block.osize = osize;
      up->block.size = size;
      up->block.text = copy_text_block (pt, osize);
>>>>>>> 480879d8
    }

  set_undo_next (up, get_buffer_last_undop (cur_bp));
  set_buffer_last_undop (cur_bp, up);

  if (!doing_undo)
    set_buffer_next_undop (cur_bp, up);
}

/*
 * Revert an action.  Return the next undo entry.
 */
static int
revert_action (int up)
{
  size_t i;
  Point pt;

  pt.n = up->n;
  pt.o = up->o;

  doing_undo = true;

  if (get_undo_type (up) == UNDO_END_SEQUENCE)
    {
<<<<<<< HEAD
      undo_save (UNDO_START_SEQUENCE, get_undo_pt (up), 0, 0);
      up = get_undo_next (up);
      while (get_undo_type (up) != UNDO_START_SEQUENCE)
        up = revert_action (up);
      undo_save (UNDO_END_SEQUENCE, get_undo_pt (up), 0, 0);
      goto_point (get_undo_pt (up));
      return get_undo_next (up);
    }

  goto_point (get_undo_pt (up));
=======
      undo_save (UNDO_START_SEQUENCE, pt, 0, 0);
      up = up->next;
      while (up->type != UNDO_START_SEQUENCE)
        up = revert_action (up);
      pt.n = up->n;
      pt.o = up->o;
      undo_save (UNDO_END_SEQUENCE, pt, 0, 0);
      goto_point (pt);
      return up->next;
    }

  goto_point (pt);
>>>>>>> 480879d8

  if (get_undo_type (up) == UNDO_REPLACE_BLOCK)
    {
<<<<<<< HEAD
      undo_save (UNDO_REPLACE_BLOCK, get_undo_pt (up), get_undo_size (up), get_undo_osize (up));
=======
      undo_save (UNDO_REPLACE_BLOCK, pt,
                 up->block.size, up->block.osize);
>>>>>>> 480879d8
      undo_nosave = true;
      for (i = 0; i < get_undo_size (up); ++i)
        delete_char ();
      insert_nstring (astr_cstr (get_undo_text (up)), get_undo_osize (up));
      undo_nosave = false;
    }

  doing_undo = false;

  if (get_undo_unchanged (up))
    set_buffer_modified (cur_bp, false);

  return get_undo_next (up);
}

DEFUN ("undo", undo)
/*+
Undo some previous changes.
Repeat this command to undo more changes.
+*/
{
  if (get_buffer_noundo (cur_bp))
    {
      minibuf_error ("Undo disabled in this buffer");
      return leNIL;
    }

  if (warn_if_readonly_buffer ())
    return leNIL;

  if (get_buffer_next_undop (cur_bp) == LUA_REFNIL)
    {
      minibuf_error ("No further undo information");
      set_buffer_next_undop (cur_bp, get_buffer_last_undop (cur_bp));
      return leNIL;
    }

  set_buffer_next_undop (cur_bp, revert_action (get_buffer_next_undop (cur_bp)));
  minibuf_write ("Undo!");
}
END_DEFUN

void
free_undo (int up)
{
  while (up != LUA_REFNIL)
    {
      int next_up = get_undo_next (up);
      if (get_undo_type (up) == UNDO_REPLACE_BLOCK)
        astr_delete (get_undo_text (up));
      luaL_unref (L, LUA_REGISTRYINDEX, up);
      up = next_up;
    }
}

/*
 * Set unchanged flags to false.
 */
void
undo_set_unchanged (int up)
{
  for (; up != LUA_REFNIL; up = get_undo_next (up))
    set_undo_unchanged (up, false);
}<|MERGE_RESOLUTION|>--- conflicted
+++ resolved
@@ -32,30 +32,12 @@
 /*
  * Undo action
  */
-<<<<<<< HEAD
 #define FIELD(cty, lty, field)                  \
   static LUA_GETTER (undo, cty, lty, field)     \
   static LUA_SETTER (undo, cty, lty, field)
 #define TABLE_FIELD(field)                            \
   static LUA_TABLE_GETTER (undo, field)               \
   static LUA_TABLE_SETTER (undo, field)
-=======
-struct Undo
-{
-  /* Next undo delta in list. */
-  Undo *next;
-
-  /* The type of undo delta. */
-  int type;
-
-  /* Location of the undo delta. Stored as a numeric position because
-     line pointers can change. */
-  size_t n, o;
-
-  /* Flag indicating that reverting this undo leaves the buffer
-     in an unchanged state. */
-  bool unchanged;
->>>>>>> 480879d8
 
 #include "undo.h"
 #undef FIELD
@@ -79,44 +61,32 @@
   if (get_buffer_noundo (cur_bp) || undo_nosave)
     return;
 
-<<<<<<< HEAD
   lua_newtable (L);
   up = luaL_ref (L, LUA_REGISTRYINDEX);
   set_undo_type (up, type);
-  set_undo_pt (up, point_copy (pt));
-=======
-  up = (Undo *) XZALLOC (Undo);
-  up->type = type;
-  up->n = pt.n;
-  up->o = pt.o;
->>>>>>> 480879d8
+  set_undo_n (up, get_point_n (pt));
+  set_undo_o (up, get_point_o (pt));
   if (!get_buffer_modified (cur_bp))
     set_undo_unchanged (up, true);
 
   if (type == UNDO_REPLACE_BLOCK)
     {
-<<<<<<< HEAD
+      int lp = get_point_p (get_buffer_pt (cur_bp));
+      size_t n = get_point_n (get_buffer_pt (cur_bp));
+
+      if (n > pt.n)
+        do
+          lp = get_line_prev (lp);
+        while (--n > get_point_n (pt));
+      else if (n < get_point_n (pt))
+        do
+          lp = get_line_next (lp);
+        while (++n < get_point_n (pt));
+
+      set_point_p (pt, lp);
       set_undo_osize (up, osize);
       set_undo_size (up, size);
       set_undo_text (up, copy_text_block (point_copy (pt), osize));
-=======
-      Line * lp = get_buffer_pt (cur_bp).p;
-      size_t n = get_buffer_pt (cur_bp).n;
-
-      if (n > pt.n)
-        do
-          lp = get_line_prev (lp);
-        while (--n > pt.n);
-      else if (n < pt.n)
-        do
-          lp = get_line_next (lp);
-        while (++n < pt.n);
-
-      pt.p = lp;
-      up->block.osize = osize;
-      up->block.size = size;
-      up->block.text = copy_text_block (pt, osize);
->>>>>>> 480879d8
     }
 
   set_undo_next (up, get_buffer_last_undop (cur_bp));
@@ -142,40 +112,28 @@
 
   if (get_undo_type (up) == UNDO_END_SEQUENCE)
     {
-<<<<<<< HEAD
-      undo_save (UNDO_START_SEQUENCE, get_undo_pt (up), 0, 0);
+      undo_save (UNDO_START_SEQUENCE, pt, 0, 0);
       up = get_undo_next (up);
       while (get_undo_type (up) != UNDO_START_SEQUENCE)
         up = revert_action (up);
-      undo_save (UNDO_END_SEQUENCE, get_undo_pt (up), 0, 0);
+      set_point_n (pt, get_undo_n (up));
+      set_point_o (pt, get_undo_o (up));
+      undo_save (UNDO_END_SEQUENCE, pt, 0, 0);
       goto_point (get_undo_pt (up));
       return get_undo_next (up);
     }
 
-  goto_point (get_undo_pt (up));
-=======
-      undo_save (UNDO_START_SEQUENCE, pt, 0, 0);
-      up = up->next;
-      while (up->type != UNDO_START_SEQUENCE)
-        up = revert_action (up);
-      pt.n = up->n;
-      pt.o = up->o;
+  goto_point (pt);
       undo_save (UNDO_END_SEQUENCE, pt, 0, 0);
       goto_point (pt);
       return up->next;
     }
 
   goto_point (pt);
->>>>>>> 480879d8
 
   if (get_undo_type (up) == UNDO_REPLACE_BLOCK)
     {
-<<<<<<< HEAD
-      undo_save (UNDO_REPLACE_BLOCK, get_undo_pt (up), get_undo_size (up), get_undo_osize (up));
-=======
-      undo_save (UNDO_REPLACE_BLOCK, pt,
-                 up->block.size, up->block.osize);
->>>>>>> 480879d8
+      undo_save (UNDO_REPLACE_BLOCK, pt, get_undo_size (up), get_undo_osize (up));
       undo_nosave = true;
       for (i = 0; i < get_undo_size (up); ++i)
         delete_char ();
