dnl configure.ac
dnl
<<<<<<< HEAD
dnl Copyright (c) 1997-2012 Free Software Foundation, Inc.
=======
dnl Copyright (c) 1997-2013 Free Software Foundation, Inc.
>>>>>>> aef30e2c
dnl
dnl This file is part of GNU Zile.
dnl
dnl This program is free software; you can redistribute it and/or modify
dnl it under the terms of the GNU General Public License as published
dnl by the Free Software Foundation; either version 3, or (at your
dnl option) any later version.
dnl
dnl This program is distributed in the hope that it will be useful, but
dnl WITHOUT ANY WARRANTY; without even the implied warranty of
dnl MERCHANTABILITY or FITNESS FOR A PARTICULAR PURPOSE.  See the GNU
dnl General Public License for more details.
dnl
dnl You should have received a copy of the GNU General Public License
dnl along with this program.  If not, see <http://www.gnu.org/licenses/>.

AC_PREREQ([2.61])

AC_PREREQ([2.61])

dnl Initialise autoconf and automake
<<<<<<< HEAD
AC_INIT(Zile, 2.4.9, bug-zile@gnu.org)
AC_CONFIG_AUX_DIR([build-aux])
AM_INIT_AUTOMAKE([-Wall std-options])
m4_ifdef([AM_SILENT_RULES], [AM_SILENT_RULES([yes])])

dnl Checks for programs
gl_EARLY
AM_PROG_CC_C_O

AC_ARG_ENABLE([gcc-warnings],
  [AS_HELP_STRING([--enable-gcc-warnings],
                  [turn on lots of GCC warnings (for developers)])],
  [case $enableval in
     yes|no) ;;
     *)      AC_MSG_ERROR([bad value $enableval for gcc-warnings option]) ;;
   esac
   gl_gcc_warnings=$enableval],
  [gl_gcc_warnings=no]
)

if test "$gl_gcc_warnings" = yes; then
  dnl Set up the list of undesired warnings.
  nw=
  nw="$nw -Wsystem-headers"   # Don’t let system headers trigger warnings
  nw="$nw -Wundef"            # All compiler preprocessors support #if UNDEF
  nw="$nw -Wtraditional"      # All compilers nowadays support ANSI C
  nw="$nw -Wdeclaration-after-statement" # We require C99.
  nw="$nw -Wstrict-overflow"  # Use a lower level (see below).
  nw="$nw -Wconversion"       # These warnings usually don’t point to mistakes.
  nw="$nw -Wsign-conversion"  # Likewise.
  nw="$nw -Waggregate-return" # We do this on purpose.
  nw="$nw -Wbad-function-cast" # FIXME: We do this on purpose (non-pointer list elements).
  nw="$nw -Wtraditional-conversion" # Don't care.
  nw="$nw -Wpadded"           # Don't care.
  nw="$nw -Wc++-compat"       # Don't care.
  nw="$nw -Woverlength-strings" # Don't care.
  nw="$nw -Wmissing-format-attribute" # Don't care.
  nw="$nw -Wunreachable-code" # Seems buggy.

  gl_MANYWARN_ALL_GCC([warnings])

  dnl Enable all GCC warnings not in this list.
  gl_MANYWARN_COMPLEMENT([warnings], [$warnings], [$nw])
  for w in $warnings; do
    gl_WARN_ADD([$w])
  done

  dnl Add an extra warning
  gl_WARN_ADD([-Wstrict-overflow=1])
  dnl Add some more safety measures
  gl_WARN_ADD([-D_FORTIFY_SOURCE=2])
  gl_WARN_ADD([-fmudflap])

  # When compiling with GCC, prefer -isystem to -I when including system
  # include files, to avoid generating useless diagnostics for the files.
  ISYSTEM='-isystem '
else
  ISYSTEM='-I'
fi
AC_SUBST([ISYSTEM])

dnl help2man
dnl Set a value even if not found, so that an invocation via build-aux/missing works
AX_WITH_PROG([HELP2MAN], [help2man], [help2man])
=======
AC_INIT([Zile], [4], [bug-zile@gnu.org])
AC_CONFIG_AUX_DIR([build-aux])
AC_CONFIG_MACRO_DIRS([m4])

AC_CONFIG_TESTDIR([lib/zmacs/tests])
AC_SUBST([AUTOM4TE], [${AUTOM4TE="autom4te"}])
AC_SUBST([AUTOTEST], ['$(AUTOM4TE) --language=autotest'])
>>>>>>> aef30e2c

AS_BOX([Configuring AC_PACKAGE_TARNAME AC_PACKAGE_VERSION])
echo

<<<<<<< HEAD
dnl Valgrind
AC_ARG_ENABLE([valgrind],
  [AS_HELP_STRING([--enable-valgrind],
                  [use Valgrind to run tests])],
  [case $enableval in
     yes|no) ;;
     *)      AC_MSG_ERROR([bad value $enableval for Valgrind option]) ;;
   esac
   ],
  [])
if test "$enable_valgrind" = "yes"; then
  AX_WITH_PROG([VALGRIND], [valgrind])
  if test -n "$VALGRIND"; then
    VALGRIND="$VALGRIND -q --error-exitcode=1"
  else
    AC_MSG_ERROR([can't find valgrind])
  fi
fi

dnl Checks for functions and headers
AC_HEADER_STDC
dnl If system lacks RE_PLAIN, force --with-included-regex
AC_MSG_CHECKING([whether system regex.h has RE_PLAIN])
AC_COMPILE_IFELSE(
  [AC_LANG_PROGRAM(
    [AC_INCLUDES_DEFAULT[
     #include <regex.h>
     ]],
    [[reg_syntax_t syn = RE_PLAIN;]])],
 [AC_MSG_RESULT([yes])],
 [AC_MSG_RESULT([no])
 with_included_regex=yes],
 dnl When crosscompiling, force included regex.
 [AC_MSG_RESULT([no])
 with_included_regex=yes])
gl_INIT
=======
AM_INIT_AUTOMAKE([-Wall std-options])
m4_ifdef([AM_SILENT_RULES], [AM_SILENT_RULES([yes])])

dnl Lua 5.2
AX_PROG_LUA([5.2])
>>>>>>> aef30e2c

dnl help2man
AC_PATH_PROG([HELP2MAN], [help2man], [false])

<<<<<<< HEAD
dnl FIXME: Put this in autoconf-archive
dnl libgc (BDW garbage collector)
if test "$enable_debug" != "yes"; then
  AC_CHECK_HEADERS([gc.h gc/gc.h], [
    dnl To test for the different required libs, we have to
    dnl overcome autoconf's caching system, so we change the
    dnl desired function name.  They're all in libgc.
    dnl The "break" will exit from the top level
    dnl AC_CHECK_HEADERS.
    gc_libs=""
    AC_CHECK_LIB([gc], [GC_init], [
      gc_ok=yes;
      LIBS="-lgc $gc_libs $LIBS";
      break], [gc_ok=no], [$gc_libs])
    gc_libs="-lpthread"
    AC_CHECK_LIB([gc], [GC_malloc], [
      gc_ok=yes;
      LIBS="-lgc $gc_libs $LIBS";
      break], [gc_ok=no], [$gc_libs])
    gc_libs="-ldl"
    AC_CHECK_LIB([gc], [GC_realloc], [
      gc_ok=yes;
      LIBS="-lgc $gc_libs $LIBS";
      break], [gc_ok=no], [$gc_libs])
    gc_libs="-lpthread -ldl"
    AC_CHECK_LIB([gc], [GC_free], [
      gc_ok=yes;
      LIBS="-lgc $gc_libs $LIBS";
      break], [gc_ok=no], [$gc_libs])
    break],
    [gc_ok=no])
  if test "x$gc_ok" != "xyes"; then
    AC_MSG_FAILURE([cannot find libgc])
  fi
  LIBGC_CPPFLAGS="-DREDIRECT_MALLOC=GC_malloc -DIGNORE_FREE"
  AC_SUBST([LIBGC_CPPFLAGS])
fi

dnl Emacs
AX_WITH_PROG([EMACSPROG], [emacs])
if test -n "$EMACSPROG"; then
  emacs_min_version=23.1
  emacs_version=`$EMACSPROG --version 2>&1 | head -n 1 | cut -d' ' -f3`
  AC_MSG_CHECKING([Emacs version $emacs_version >= $emacs_min_version])
  AX_COMPARE_VERSION(["$emacs_version"], [ge], [$emacs_min_version],
=======
dnl Emacs >= 23.1 (optional)
AC_PATH_PROG([EMACSPROG], [emacs])
if test -n "$EMACSPROG"; then
  emacs_min_version=23.1
  emacs_version=$($EMACSPROG --version 2>&1 | head -n 1 | cut -d' ' -f3)
  AC_MSG_CHECKING([Emacs version $emacs_version >= $emacs_min_version])
  AX_COMPARE_VERSION([$emacs_version], [ge], [$emacs_min_version],
>>>>>>> aef30e2c
    [AC_MSG_RESULT([yes])],
    [AC_MSG_RESULT([no])
    unset EMACSPROG])
fi

<<<<<<< HEAD
dnl Perl
AX_WITH_PROG([PERL], [perl])
if test -z "$PERL"; then
  AC_MSG_FAILURE([cannot find perl])
fi

dnl Generate output
AC_CONFIG_HEADERS([config.h])
AC_CONFIG_FILES([Makefile lib/Makefile src/tbl_opts.h])
=======
AC_PROG_SED
AC_PROG_EGREP

dnl Generate output
AC_CONFIG_FILES([Makefile lib/zile/version.lua])
AC_CONFIG_FILES([lib/zmacs/zmacs], [chmod +x lib/zmacs/zmacs])
>>>>>>> aef30e2c
AC_OUTPUT<|MERGE_RESOLUTION|>--- conflicted
+++ resolved
@@ -1,10 +1,6 @@
 dnl configure.ac
 dnl
-<<<<<<< HEAD
-dnl Copyright (c) 1997-2012 Free Software Foundation, Inc.
-=======
 dnl Copyright (c) 1997-2013 Free Software Foundation, Inc.
->>>>>>> aef30e2c
 dnl
 dnl This file is part of GNU Zile.
 dnl
@@ -23,75 +19,7 @@
 
 AC_PREREQ([2.61])
 
-AC_PREREQ([2.61])
-
 dnl Initialise autoconf and automake
-<<<<<<< HEAD
-AC_INIT(Zile, 2.4.9, bug-zile@gnu.org)
-AC_CONFIG_AUX_DIR([build-aux])
-AM_INIT_AUTOMAKE([-Wall std-options])
-m4_ifdef([AM_SILENT_RULES], [AM_SILENT_RULES([yes])])
-
-dnl Checks for programs
-gl_EARLY
-AM_PROG_CC_C_O
-
-AC_ARG_ENABLE([gcc-warnings],
-  [AS_HELP_STRING([--enable-gcc-warnings],
-                  [turn on lots of GCC warnings (for developers)])],
-  [case $enableval in
-     yes|no) ;;
-     *)      AC_MSG_ERROR([bad value $enableval for gcc-warnings option]) ;;
-   esac
-   gl_gcc_warnings=$enableval],
-  [gl_gcc_warnings=no]
-)
-
-if test "$gl_gcc_warnings" = yes; then
-  dnl Set up the list of undesired warnings.
-  nw=
-  nw="$nw -Wsystem-headers"   # Don’t let system headers trigger warnings
-  nw="$nw -Wundef"            # All compiler preprocessors support #if UNDEF
-  nw="$nw -Wtraditional"      # All compilers nowadays support ANSI C
-  nw="$nw -Wdeclaration-after-statement" # We require C99.
-  nw="$nw -Wstrict-overflow"  # Use a lower level (see below).
-  nw="$nw -Wconversion"       # These warnings usually don’t point to mistakes.
-  nw="$nw -Wsign-conversion"  # Likewise.
-  nw="$nw -Waggregate-return" # We do this on purpose.
-  nw="$nw -Wbad-function-cast" # FIXME: We do this on purpose (non-pointer list elements).
-  nw="$nw -Wtraditional-conversion" # Don't care.
-  nw="$nw -Wpadded"           # Don't care.
-  nw="$nw -Wc++-compat"       # Don't care.
-  nw="$nw -Woverlength-strings" # Don't care.
-  nw="$nw -Wmissing-format-attribute" # Don't care.
-  nw="$nw -Wunreachable-code" # Seems buggy.
-
-  gl_MANYWARN_ALL_GCC([warnings])
-
-  dnl Enable all GCC warnings not in this list.
-  gl_MANYWARN_COMPLEMENT([warnings], [$warnings], [$nw])
-  for w in $warnings; do
-    gl_WARN_ADD([$w])
-  done
-
-  dnl Add an extra warning
-  gl_WARN_ADD([-Wstrict-overflow=1])
-  dnl Add some more safety measures
-  gl_WARN_ADD([-D_FORTIFY_SOURCE=2])
-  gl_WARN_ADD([-fmudflap])
-
-  # When compiling with GCC, prefer -isystem to -I when including system
-  # include files, to avoid generating useless diagnostics for the files.
-  ISYSTEM='-isystem '
-else
-  ISYSTEM='-I'
-fi
-AC_SUBST([ISYSTEM])
-
-dnl help2man
-dnl Set a value even if not found, so that an invocation via build-aux/missing works
-AX_WITH_PROG([HELP2MAN], [help2man], [help2man])
-=======
 AC_INIT([Zile], [4], [bug-zile@gnu.org])
 AC_CONFIG_AUX_DIR([build-aux])
 AC_CONFIG_MACRO_DIRS([m4])
@@ -99,106 +27,19 @@
 AC_CONFIG_TESTDIR([lib/zmacs/tests])
 AC_SUBST([AUTOM4TE], [${AUTOM4TE="autom4te"}])
 AC_SUBST([AUTOTEST], ['$(AUTOM4TE) --language=autotest'])
->>>>>>> aef30e2c
 
 AS_BOX([Configuring AC_PACKAGE_TARNAME AC_PACKAGE_VERSION])
 echo
 
-<<<<<<< HEAD
-dnl Valgrind
-AC_ARG_ENABLE([valgrind],
-  [AS_HELP_STRING([--enable-valgrind],
-                  [use Valgrind to run tests])],
-  [case $enableval in
-     yes|no) ;;
-     *)      AC_MSG_ERROR([bad value $enableval for Valgrind option]) ;;
-   esac
-   ],
-  [])
-if test "$enable_valgrind" = "yes"; then
-  AX_WITH_PROG([VALGRIND], [valgrind])
-  if test -n "$VALGRIND"; then
-    VALGRIND="$VALGRIND -q --error-exitcode=1"
-  else
-    AC_MSG_ERROR([can't find valgrind])
-  fi
-fi
-
-dnl Checks for functions and headers
-AC_HEADER_STDC
-dnl If system lacks RE_PLAIN, force --with-included-regex
-AC_MSG_CHECKING([whether system regex.h has RE_PLAIN])
-AC_COMPILE_IFELSE(
-  [AC_LANG_PROGRAM(
-    [AC_INCLUDES_DEFAULT[
-     #include <regex.h>
-     ]],
-    [[reg_syntax_t syn = RE_PLAIN;]])],
- [AC_MSG_RESULT([yes])],
- [AC_MSG_RESULT([no])
- with_included_regex=yes],
- dnl When crosscompiling, force included regex.
- [AC_MSG_RESULT([no])
- with_included_regex=yes])
-gl_INIT
-=======
 AM_INIT_AUTOMAKE([-Wall std-options])
 m4_ifdef([AM_SILENT_RULES], [AM_SILENT_RULES([yes])])
 
 dnl Lua 5.2
 AX_PROG_LUA([5.2])
->>>>>>> aef30e2c
 
 dnl help2man
 AC_PATH_PROG([HELP2MAN], [help2man], [false])
 
-<<<<<<< HEAD
-dnl FIXME: Put this in autoconf-archive
-dnl libgc (BDW garbage collector)
-if test "$enable_debug" != "yes"; then
-  AC_CHECK_HEADERS([gc.h gc/gc.h], [
-    dnl To test for the different required libs, we have to
-    dnl overcome autoconf's caching system, so we change the
-    dnl desired function name.  They're all in libgc.
-    dnl The "break" will exit from the top level
-    dnl AC_CHECK_HEADERS.
-    gc_libs=""
-    AC_CHECK_LIB([gc], [GC_init], [
-      gc_ok=yes;
-      LIBS="-lgc $gc_libs $LIBS";
-      break], [gc_ok=no], [$gc_libs])
-    gc_libs="-lpthread"
-    AC_CHECK_LIB([gc], [GC_malloc], [
-      gc_ok=yes;
-      LIBS="-lgc $gc_libs $LIBS";
-      break], [gc_ok=no], [$gc_libs])
-    gc_libs="-ldl"
-    AC_CHECK_LIB([gc], [GC_realloc], [
-      gc_ok=yes;
-      LIBS="-lgc $gc_libs $LIBS";
-      break], [gc_ok=no], [$gc_libs])
-    gc_libs="-lpthread -ldl"
-    AC_CHECK_LIB([gc], [GC_free], [
-      gc_ok=yes;
-      LIBS="-lgc $gc_libs $LIBS";
-      break], [gc_ok=no], [$gc_libs])
-    break],
-    [gc_ok=no])
-  if test "x$gc_ok" != "xyes"; then
-    AC_MSG_FAILURE([cannot find libgc])
-  fi
-  LIBGC_CPPFLAGS="-DREDIRECT_MALLOC=GC_malloc -DIGNORE_FREE"
-  AC_SUBST([LIBGC_CPPFLAGS])
-fi
-
-dnl Emacs
-AX_WITH_PROG([EMACSPROG], [emacs])
-if test -n "$EMACSPROG"; then
-  emacs_min_version=23.1
-  emacs_version=`$EMACSPROG --version 2>&1 | head -n 1 | cut -d' ' -f3`
-  AC_MSG_CHECKING([Emacs version $emacs_version >= $emacs_min_version])
-  AX_COMPARE_VERSION(["$emacs_version"], [ge], [$emacs_min_version],
-=======
 dnl Emacs >= 23.1 (optional)
 AC_PATH_PROG([EMACSPROG], [emacs])
 if test -n "$EMACSPROG"; then
@@ -206,28 +47,15 @@
   emacs_version=$($EMACSPROG --version 2>&1 | head -n 1 | cut -d' ' -f3)
   AC_MSG_CHECKING([Emacs version $emacs_version >= $emacs_min_version])
   AX_COMPARE_VERSION([$emacs_version], [ge], [$emacs_min_version],
->>>>>>> aef30e2c
     [AC_MSG_RESULT([yes])],
     [AC_MSG_RESULT([no])
     unset EMACSPROG])
 fi
 
-<<<<<<< HEAD
-dnl Perl
-AX_WITH_PROG([PERL], [perl])
-if test -z "$PERL"; then
-  AC_MSG_FAILURE([cannot find perl])
-fi
-
-dnl Generate output
-AC_CONFIG_HEADERS([config.h])
-AC_CONFIG_FILES([Makefile lib/Makefile src/tbl_opts.h])
-=======
 AC_PROG_SED
 AC_PROG_EGREP
 
 dnl Generate output
 AC_CONFIG_FILES([Makefile lib/zile/version.lua])
 AC_CONFIG_FILES([lib/zmacs/zmacs], [chmod +x lib/zmacs/zmacs])
->>>>>>> aef30e2c
 AC_OUTPUT