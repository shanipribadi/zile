--- conflicted
+++ resolved
@@ -1,6 +1,6 @@
 dnl configure.ac
 dnl
-dnl Copyright (c) 1997, 1998, 1999, 2000, 2001, 2002, 2003, 2004, 2005, 2006, 2007, 2008, 2009-2011 Free Software Foundation, Inc.
+dnl Copyright (c) 1997-2011 Free Software Foundation, Inc.
 dnl
 dnl This file is part of GNU Zile.
 dnl
@@ -20,62 +20,10 @@
 dnl MA 02111-1301, USA.
 
 dnl Initialise autoconf and automake
-<<<<<<< HEAD
 AC_INIT(Zile, 2.4.0alpha2, bug-zile@gnu.org)
-=======
-AC_INIT(Zile, 2.3.24, bug-zile@gnu.org)
->>>>>>> a8625bc0
 AC_CONFIG_AUX_DIR([build-aux])
 AM_INIT_AUTOMAKE([-Wall -Werror std-options check-news])
-
-<<<<<<< HEAD
 m4_ifdef([AM_SILENT_RULES], [AM_SILENT_RULES([yes])])
-=======
-dnl Checks for programs
-AC_GNU_SOURCE
-AC_PROG_CC
-gl_EARLY
-AM_PROG_CC_C_O
-gl_MANYWARN_ALL_GCC([warnings])
-# Set up the list of undesired warnings.
-nw=
-nw="$nw -Wsystem-headers"   # Don’t let system headers trigger warnings
-nw="$nw -Wundef"            # All compiler preprocessors support #if UNDEF
-nw="$nw -Wtraditional"      # All compilers nowadays support ANSI C
-nw="$nw -Wstrict-overflow"  # Use a lower level (see below).
-nw="$nw -Wconversion"       # These warnings usually don’t point to mistakes.
-nw="$nw -Wsign-conversion"  # Likewise.
-nw="$nw -Waggregate-return" # We do this on purpose.
-nw="$nw -Wbad-function-cast" # FIXME: We do this on purpose (non-pointer list elements).
-nw="$nw -Wtraditional-conversion" # Don't care.
-nw="$nw -Wpadded"           # Don't care.
-nw="$nw -Wc++-compat"       # Don't care.
-nw="$nw -Woverlength-strings" # Don't care.
-nw="$nw -Wmissing-format-attribute" # Don't care.
-nw="$nw -Wunreachable-code" # Seems buggy.
-# Enable all GCC warnings not in this list.
-gl_MANYWARN_COMPLEMENT([warnings], [$warnings], [$nw])
-for w in $warnings; do
-  gl_WARN_ADD([$w])
-done
-# Add an extra warning
-gl_WARN_ADD([-Wstrict-overflow=1], [WARN_FLAGS])
-# Add some more safety measures
-gl_WARN_ADD([-D_FORTIFY_SOURCE=2], [WARN_FLAGS])
-gl_WARN_ADD([-fmudflap], [WARN_FLAGS])
-
-dnl help2man
-AX_WITH_PROG(HELP2MAN, help2man)
-
-dnl Code complexity reports
-AC_PATH_PROG([PMCCABE], [pmccabe], [false])
-
-dnl Valgrind
-AX_WITH_PROG(VALGRIND, valgrind)
-if test -n "$VALGRIND"; then
-  VALGRIND="$VALGRIND -q --error-exitcode=1 --leak-check=full"
-fi
->>>>>>> a8625bc0
 
 dnl Set up gnulib
 gl_EARLY
